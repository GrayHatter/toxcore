/*
 * util.h -- Utilities.
 *
 * This file is donated to the Tox Project.
 * Copyright 2013  plutooo
 *
 *  Copyright (C) 2013 Tox project All Rights Reserved.
 *
 *  This file is part of Tox.
 *
 *  Tox is free software: you can redistribute it and/or modify
 *  it under the terms of the GNU General Public License as published by
 *  the Free Software Foundation, either version 3 of the License, or
 *  (at your option) any later version.
 *
 *  Tox is distributed in the hope that it will be useful,
 *  but WITHOUT ANY WARRANTY; without even the implied warranty of
 *  MERCHANTABILITY or FITNESS FOR A PARTICULAR PURPOSE.  See the
 *  GNU General Public License for more details.
 *
 *  You should have received a copy of the GNU General Public License
 *  along with Tox.  If not, see <http://www.gnu.org/licenses/>.
 */

#ifndef UTIL_H
#define UTIL_H

#include <pthread.h>
#include <stdbool.h>
#include <stdint.h>

#include "logger.h"

#define MIN(a,b) (((a)<(b))?(a):(b))
#define PAIR(TYPE1__, TYPE2__) struct { TYPE1__ first; TYPE2__ second; }

void unix_time_update(void);
uint64_t unix_time(void);
int is_timeout(uint64_t timestamp, uint64_t timeout);


/* id functions */
bool id_equal(const uint8_t *dest, const uint8_t *src);
uint32_t id_copy(uint8_t *dest, const uint8_t *src); /* return value is CLIENT_ID_SIZE */

void host_to_net(uint8_t *num, uint16_t numbytes);
#define net_to_host(x, y) host_to_net(x, y)

uint16_t lendian_to_host16(uint16_t lendian);
#define host_tolendian16(x) lendian_to_host16(x)

void host_to_lendian32(uint8_t *dest,  uint32_t num);
void lendian_to_host32(uint32_t *dest, const uint8_t *lendian);

<<<<<<< HEAD
/* state load/save */
typedef int (*load_state_callback_func)(void *outer, const uint8_t *data, uint32_t len, uint16_t type);
int load_state(load_state_callback_func load_state_callback, Logger *log, void *outer,
               const uint8_t *data, uint32_t length, uint16_t cookie_inner);

=======
>>>>>>> 802ca41f
/* Returns -1 if failed or 0 if success */
int create_recursive_mutex(pthread_mutex_t *mutex);

#endif /* UTIL_H */<|MERGE_RESOLUTION|>--- conflicted
+++ resolved
@@ -52,14 +52,6 @@
 void host_to_lendian32(uint8_t *dest,  uint32_t num);
 void lendian_to_host32(uint32_t *dest, const uint8_t *lendian);
 
-<<<<<<< HEAD
-/* state load/save */
-typedef int (*load_state_callback_func)(void *outer, const uint8_t *data, uint32_t len, uint16_t type);
-int load_state(load_state_callback_func load_state_callback, Logger *log, void *outer,
-               const uint8_t *data, uint32_t length, uint16_t cookie_inner);
-
-=======
->>>>>>> 802ca41f
 /* Returns -1 if failed or 0 if success */
 int create_recursive_mutex(pthread_mutex_t *mutex);
 
