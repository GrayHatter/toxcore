/* Messenger.c
 *
 * An implementation of a simple text chat only messenger on the tox network core.
 *
 *  Copyright (C) 2013 Tox project All Rights Reserved.
 *
 *  This file is part of Tox.
 *
 *  Tox is free software: you can redistribute it and/or modify
 *  it under the terms of the GNU General Public License as published by
 *  the Free Software Foundation, either version 3 of the License, or
 *  (at your option) any later version.
 *
 *  Tox is distributed in the hope that it will be useful,
 *  but WITHOUT ANY WARRANTY; without even the implied warranty of
 *  MERCHANTABILITY or FITNESS FOR A PARTICULAR PURPOSE.  See the
 *  GNU General Public License for more details.
 *
 *  You should have received a copy of the GNU General Public License
 *  along with Tox.  If not, see <http://www.gnu.org/licenses/>.
 *
 */

#ifdef HAVE_CONFIG_H
#include "config.h"
#endif

#ifdef DEBUG
#include <assert.h>
#endif

#include "logger.h"
#include "Messenger.h"
#include "assoc.h"
#include "network.h"
#include "util.h"
#include "group_chats.h"

static void set_friend_status(Messenger *m, int32_t friendnumber, uint8_t status);
static int write_cryptpacket_id(const Messenger *m, int32_t friendnumber, uint8_t packet_id, const uint8_t *data,
                                uint32_t length, uint8_t congestion_control);

// friend_not_valid determines if the friendnumber passed is valid in the Messenger object
static uint8_t friend_not_valid(const Messenger *m, int32_t friendnumber)
{
    if ((unsigned int)friendnumber < m->numfriends) {
        if (m->friendlist[friendnumber].status != 0) {
            return 0;
        }
    }

    return 1;
}

static int add_online_friend(Messenger *m, int32_t friendnumber)
{
    if (friend_not_valid(m, friendnumber))
        return -1;

    ++m->numonline_friends;
    return 0;
}


static int remove_online_friend(Messenger *m, int32_t friendnumber)
{
    if (friend_not_valid(m, friendnumber))
        return -1;

    --m->numonline_friends;
    return 0;
}
/* Set the size of the friend list to numfriends.
 *
 *  return -1 if realloc fails.
 */
int realloc_friendlist(Messenger *m, uint32_t num)
{
    if (num == 0) {
        free(m->friendlist);
        m->friendlist = NULL;
        return 0;
    }

    Friend *newfriendlist = realloc(m->friendlist, num * sizeof(Friend));

    if (newfriendlist == NULL)
        return -1;

    m->friendlist = newfriendlist;
    return 0;
}

/*  return the friend id associated to that public key.
 *  return -1 if no such friend.
 */
int32_t getfriend_id(const Messenger *m, const uint8_t *real_pk)
{
    uint32_t i;

    for (i = 0; i < m->numfriends; ++i) {
        if (m->friendlist[i].status > 0)
            if (id_equal(real_pk, m->friendlist[i].real_pk))
                return i;
    }

    return -1;
}

/* Copies the public key associated to that friend id into real_pk buffer.
 * Make sure that real_pk is of size crypto_box_PUBLICKEYBYTES.
 *
 *  return 0 if success.
 *  return -1 if failure.
 */
int get_real_pk(const Messenger *m, int32_t friendnumber, uint8_t *real_pk)
{
    if (friend_not_valid(m, friendnumber))
        return -1;

    memcpy(real_pk, m->friendlist[friendnumber].real_pk, crypto_box_PUBLICKEYBYTES);
    return 0;
}

/*  return friend connection id on success.
 *  return -1 if failure.
 */
int getfriendcon_id(const Messenger *m, int32_t friendnumber)
{
    if (friend_not_valid(m, friendnumber))
        return -1;

    return m->friendlist[friendnumber].friendcon_id;
}

/*
 *  return a uint16_t that represents the checksum of address of length len.
 */
static uint16_t address_checksum(const uint8_t *address, uint32_t len)
{
    uint8_t checksum[2] = {0};
    uint16_t check;
    uint32_t i;

    for (i = 0; i < len; ++i)
        checksum[i % 2] ^= address[i];

    memcpy(&check, checksum, sizeof(check));
    return check;
}

/* Format: [real_pk (32 bytes)][nospam number (4 bytes)][checksum (2 bytes)]
 *
 *  return FRIEND_ADDRESS_SIZE byte address to give to others.
 */
void getaddress(const Messenger *m, uint8_t *address)
{
    id_copy(address, m->net_crypto->self_public_key);
    uint32_t nospam = get_nospam(&(m->fr));
    memcpy(address + crypto_box_PUBLICKEYBYTES, &nospam, sizeof(nospam));
    uint16_t checksum = address_checksum(address, FRIEND_ADDRESS_SIZE - sizeof(checksum));
    memcpy(address + crypto_box_PUBLICKEYBYTES + sizeof(nospam), &checksum, sizeof(checksum));
}

static int send_online_packet(Messenger *m, int32_t friendnumber)
{
    if (friend_not_valid(m, friendnumber))
        return 0;

    uint8_t packet = PACKET_ID_ONLINE;
    return write_cryptpacket(m->net_crypto, friend_connection_crypt_connection_id(m->fr_c,
                             m->friendlist[friendnumber].friendcon_id), &packet, sizeof(packet), 0) != -1;
}

static int send_offine_packet(Messenger *m, int friendcon_id)
{
    uint8_t packet = PACKET_ID_OFFLINE;
    return write_cryptpacket(m->net_crypto, friend_connection_crypt_connection_id(m->fr_c, friendcon_id), &packet,
                             sizeof(packet), 0) != -1;
}

static int handle_status(void *object, int i, uint8_t status);
static int handle_packet(void *object, int i, uint8_t *temp, uint16_t len);
static int handle_custom_lossy_packet(void *object, int friend_num, const uint8_t *packet, uint16_t length);

static int32_t init_new_friend(Messenger *m, const uint8_t *real_pk, uint8_t status)
{
    /* Resize the friend list if necessary. */
    if (realloc_friendlist(m, m->numfriends + 1) != 0)
        return FAERR_NOMEM;

    memset(&(m->friendlist[m->numfriends]), 0, sizeof(Friend));

    int friendcon_id = new_friend_connection(m->fr_c, real_pk);

    if (friendcon_id == -1)
        return FAERR_NOMEM;

    uint32_t i;

    for (i = 0; i <= m->numfriends; ++i) {
        if (m->friendlist[i].status == NOFRIEND) {
            m->friendlist[i].status = status;
            m->friendlist[i].friendcon_id = friendcon_id;
            m->friendlist[i].friendrequest_lastsent = 0;
            id_copy(m->friendlist[i].real_pk, real_pk);
            m->friendlist[i].statusmessage_length = 0;
            m->friendlist[i].userstatus = USERSTATUS_NONE;
            m->friendlist[i].is_typing = 0;
            m->friendlist[i].message_id = 0;
            friend_connection_callbacks(m->fr_c, friendcon_id, MESSENGER_CALLBACK_INDEX, &handle_status, &handle_packet,
                                        &handle_custom_lossy_packet, m, i);

            if (m->numfriends == i)
                ++m->numfriends;

            if (friend_con_connected(m->fr_c, friendcon_id) == FRIENDCONN_STATUS_CONNECTED) {
                send_online_packet(m, i);
            }

            return i;
        }
    }

    return FAERR_NOMEM;
}

/*
 * Add a friend.
 * Set the data that will be sent along with friend request.
 * Address is the address of the friend (returned by getaddress of the friend you wish to add) it must be FRIEND_ADDRESS_SIZE bytes.
 * data is the data and length is the length.
 *
 *  return the friend number if success.
 *  return FA_TOOLONG if message length is too long.
 *  return FAERR_NOMESSAGE if no message (message length must be >= 1 byte).
 *  return FAERR_OWNKEY if user's own key.
 *  return FAERR_ALREADYSENT if friend request already sent or already a friend.
 *  return FAERR_BADCHECKSUM if bad checksum in address.
 *  return FAERR_SETNEWNOSPAM if the friend was already there but the nospam was different.
 *  (the nospam for that friend was set to the new one).
 *  return FAERR_NOMEM if increasing the friend list size fails.
 */
int32_t m_addfriend(Messenger *m, const uint8_t *address, const uint8_t *data, uint16_t length)
{
    if (length > MAX_FRIEND_REQUEST_DATA_SIZE)
        return FAERR_TOOLONG;

    uint8_t real_pk[crypto_box_PUBLICKEYBYTES];
    id_copy(real_pk, address);

    if (!public_key_valid(real_pk))
        return FAERR_BADCHECKSUM;

    uint16_t check, checksum = address_checksum(address, FRIEND_ADDRESS_SIZE - sizeof(checksum));
    memcpy(&check, address + crypto_box_PUBLICKEYBYTES + sizeof(uint32_t), sizeof(check));

    if (check != checksum)
        return FAERR_BADCHECKSUM;

    if (length < 1)
        return FAERR_NOMESSAGE;

    if (id_equal(real_pk, m->net_crypto->self_public_key))
        return FAERR_OWNKEY;

    int32_t friend_id = getfriend_id(m, real_pk);

    if (friend_id != -1) {
        if (m->friendlist[friend_id].status >= FRIEND_CONFIRMED)
            return FAERR_ALREADYSENT;

        uint32_t nospam;
        memcpy(&nospam, address + crypto_box_PUBLICKEYBYTES, sizeof(nospam));

        if (m->friendlist[friend_id].friendrequest_nospam == nospam)
            return FAERR_ALREADYSENT;

        m->friendlist[friend_id].friendrequest_nospam = nospam;
        return FAERR_SETNEWNOSPAM;
    }

    int32_t ret = init_new_friend(m, real_pk, FRIEND_ADDED);

    if (ret < 0) {
        return ret;
    }

    m->friendlist[ret].friendrequest_timeout = FRIENDREQUEST_TIMEOUT;
    memcpy(m->friendlist[ret].info, data, length);
    m->friendlist[ret].info_size = length;
    memcpy(&(m->friendlist[ret].friendrequest_nospam), address + crypto_box_PUBLICKEYBYTES, sizeof(uint32_t));

    return ret;
}

int32_t m_addfriend_norequest(Messenger *m, const uint8_t *real_pk)
{
    if (getfriend_id(m, real_pk) != -1)
        return FAERR_ALREADYSENT;

    if (!public_key_valid(real_pk))
        return FAERR_BADCHECKSUM;

    if (id_equal(real_pk, m->net_crypto->self_public_key))
        return FAERR_OWNKEY;

    return init_new_friend(m, real_pk, FRIEND_CONFIRMED);
}

static int clear_receipts(Messenger *m, int32_t friendnumber)
{
    if (friend_not_valid(m, friendnumber))
        return -1;

    struct Receipts *receipts = m->friendlist[friendnumber].receipts_start;

    while (receipts) {
        struct Receipts *temp_r = receipts->next;
        free(receipts);
        receipts = temp_r;
    }

    m->friendlist[friendnumber].receipts_start = NULL;
    m->friendlist[friendnumber].receipts_end = NULL;
    return 0;
}

static int add_receipt(Messenger *m, int32_t friendnumber, uint32_t packet_num, uint32_t msg_id)
{
    if (friend_not_valid(m, friendnumber))
        return -1;

    struct Receipts *new = calloc(1, sizeof(struct Receipts));

    if (!new)
        return -1;

    new->packet_num = packet_num;
    new->msg_id = msg_id;

    if (!m->friendlist[friendnumber].receipts_start) {
        m->friendlist[friendnumber].receipts_start = new;
    } else {
        m->friendlist[friendnumber].receipts_end->next = new;
    }

    m->friendlist[friendnumber].receipts_end = new;
    new->next = NULL;
    return 0;
}
/*
 * return -1 on failure.
 * return 0 if packet was received.
 */
static int friend_received_packet(const Messenger *m, int32_t friendnumber, uint32_t number)
{
    if (friend_not_valid(m, friendnumber))
        return -1;

    return cryptpacket_received(m->net_crypto, friend_connection_crypt_connection_id(m->fr_c,
                                m->friendlist[friendnumber].friendcon_id), number);
}

static int do_receipts(Messenger *m, int32_t friendnumber)
{
    if (friend_not_valid(m, friendnumber))
        return -1;

    struct Receipts *receipts = m->friendlist[friendnumber].receipts_start;

    while (receipts) {
        struct Receipts *temp_r = receipts->next;

        if (friend_received_packet(m, friendnumber, receipts->packet_num) == -1)
            break;

        if (m->read_receipt)
            (*m->read_receipt)(m, friendnumber, receipts->msg_id, m->read_receipt_userdata);

        free(receipts);
        m->friendlist[friendnumber].receipts_start = temp_r;
        receipts = temp_r;
    }

    if (!m->friendlist[friendnumber].receipts_start)
        m->friendlist[friendnumber].receipts_end = NULL;

    return 0;
}

/* Remove a friend.
 *
 *  return 0 if success.
 *  return -1 if failure.
 */
int m_delfriend(Messenger *m, int32_t friendnumber)
{
    if (friend_not_valid(m, friendnumber))
        return -1;

    if (m->friendlist[friendnumber].status == FRIEND_ONLINE)
        remove_online_friend(m, friendnumber);

    clear_receipts(m, friendnumber);
    remove_request_received(&(m->fr), m->friendlist[friendnumber].real_pk);
    friend_connection_callbacks(m->fr_c, m->friendlist[friendnumber].friendcon_id, MESSENGER_CALLBACK_INDEX, 0, 0, 0, 0, 0);
    kill_friend_connection(m->fr_c, m->friendlist[friendnumber].friendcon_id);

    if (friend_con_connected(m->fr_c, m->friendlist[friendnumber].friendcon_id) == FRIENDCONN_STATUS_CONNECTED) {
        send_offine_packet(m, m->friendlist[friendnumber].friendcon_id);
    }

    memset(&(m->friendlist[friendnumber]), 0, sizeof(Friend));
    uint32_t i;

    for (i = m->numfriends; i != 0; --i) {
        if (m->friendlist[i - 1].status != NOFRIEND)
            break;
    }

    m->numfriends = i;

    if (realloc_friendlist(m, m->numfriends) != 0)
        return FAERR_NOMEM;

    return 0;
}

int m_get_friend_connectionstatus(const Messenger *m, int32_t friendnumber)
{
    if (friend_not_valid(m, friendnumber))
        return -1;

    if (m->friendlist[friendnumber].status == FRIEND_ONLINE) {
        uint8_t direct_connected = 0;
        crypto_connection_status(m->net_crypto, friend_connection_crypt_connection_id(m->fr_c,
                                 m->friendlist[friendnumber].friendcon_id), &direct_connected);

        if (direct_connected) {
            return CONNECTION_UDP;
        } else {
            return CONNECTION_TCP;
        }
    } else {
        return CONNECTION_NONE;
    }
}

int m_friend_exists(const Messenger *m, int32_t friendnumber)
{
    if (friend_not_valid(m, friendnumber))
        return 0;

    return 1;
}

/* Send a message of type.
 *
 * return -1 if friend not valid.
 * return -2 if too large.
 * return -3 if friend not online.
 * return -4 if send failed (because queue is full).
 * return -5 if bad type.
 * return 0 if success.
 */
int m_send_message_generic(Messenger *m, int32_t friendnumber, uint8_t type, const uint8_t *message, uint32_t length,
                           uint32_t *message_id)
{
    if (type > MESSAGE_ACTION)
        return -5;

    if (friend_not_valid(m, friendnumber))
        return -1;

    if (length >= MAX_CRYPTO_DATA_SIZE)
        return -2;

    if (m->friendlist[friendnumber].status != FRIEND_ONLINE)
        return -3;

    uint8_t packet[length + 1];
    packet[0] = type + PACKET_ID_MESSAGE;

    if (length != 0)
        memcpy(packet + 1, message, length);

    int64_t packet_num = write_cryptpacket(m->net_crypto, friend_connection_crypt_connection_id(m->fr_c,
                                           m->friendlist[friendnumber].friendcon_id), packet, length + 1, 0);

    if (packet_num == -1)
        return -4;

    uint32_t msg_id = ++m->friendlist[friendnumber].message_id;

    if (msg_id == 0) {
        msg_id = ++m->friendlist[friendnumber].message_id; // Otherwise, false error
    }

    add_receipt(m, friendnumber, packet_num, msg_id);

    if (message_id)
        *message_id = msg_id;

    return 0;
}

/* Send a name packet to friendnumber.
 * length is the length with the NULL terminator.
 */
static int m_sendname(const Messenger *m, int32_t friendnumber, const uint8_t *name, uint16_t length)
{
    if (length > MAX_NAME_LENGTH)
        return 0;

    return write_cryptpacket_id(m, friendnumber, PACKET_ID_NICKNAME, name, length, 0);
}

/* Set the name and name_length of a friend.
 *
 *  return 0 if success.
 *  return -1 if failure.
 */
int setfriendname(Messenger *m, int32_t friendnumber, const uint8_t *name, uint16_t length)
{
    if (friend_not_valid(m, friendnumber))
        return -1;

    if (length > MAX_NAME_LENGTH || length == 0)
        return -1;

    m->friendlist[friendnumber].name_length = length;
    memcpy(m->friendlist[friendnumber].name, name, length);
    return 0;
}

/* Set our nickname
 * name must be a string of maximum MAX_NAME_LENGTH length.
 * length must be at least 1 byte.
 * length is the length of name with the NULL terminator.
 *
 *  return 0 if success.
 *  return -1 if failure.
 */
int setname(Messenger *m, const uint8_t *name, uint16_t length)
{
    if (length > MAX_NAME_LENGTH)
        return -1;

    if (m->name_length == length && (length == 0 || memcmp(name, m->name, length) == 0))
        return 0;

    if (length)
        memcpy(m->name, name, length);

    m->name_length = length;
    uint32_t i;

    for (i = 0; i < m->numfriends; ++i)
        m->friendlist[i].name_sent = 0;

    return 0;
}

/* Get our nickname and put it in name.
 * name needs to be a valid memory location with a size of at least MAX_NAME_LENGTH bytes.
 *
 *  return the length of the name.
 */
uint16_t getself_name(const Messenger *m, uint8_t *name)
{
    if (name == NULL) {
        return 0;
    }

    memcpy(name, m->name, m->name_length);

    return m->name_length;
}

/* Get name of friendnumber and put it in name.
 * name needs to be a valid memory location with a size of at least MAX_NAME_LENGTH bytes.
 *
 *  return length of name if success.
 *  return -1 if failure.
 */
int getname(const Messenger *m, int32_t friendnumber, uint8_t *name)
{
    if (friend_not_valid(m, friendnumber))
        return -1;

    memcpy(name, m->friendlist[friendnumber].name, m->friendlist[friendnumber].name_length);
    return m->friendlist[friendnumber].name_length;
}

int m_get_name_size(const Messenger *m, int32_t friendnumber)
{
    if (friend_not_valid(m, friendnumber))
        return -1;

    return m->friendlist[friendnumber].name_length;
}

int m_get_self_name_size(const Messenger *m)
{
    return m->name_length;
}

int m_set_statusmessage(Messenger *m, const uint8_t *status, uint16_t length)
{
    if (length > MAX_STATUSMESSAGE_LENGTH)
        return -1;

    if (m->statusmessage_length == length && (length == 0 || memcmp(m->statusmessage, status, length) == 0))
        return 0;

    if (length)
        memcpy(m->statusmessage, status, length);

    m->statusmessage_length = length;

    uint32_t i;

    for (i = 0; i < m->numfriends; ++i)
        m->friendlist[i].statusmessage_sent = 0;

    return 0;
}

int m_set_userstatus(Messenger *m, uint8_t status)
{
    if (status >= USERSTATUS_INVALID)
        return -1;

    if (m->userstatus == status)
        return 0;

    m->userstatus = status;
    uint32_t i;

    for (i = 0; i < m->numfriends; ++i)
        m->friendlist[i].userstatus_sent = 0;

    return 0;
}

/* return the size of friendnumber's user status.
 * Guaranteed to be at most MAX_STATUSMESSAGE_LENGTH.
 */
int m_get_statusmessage_size(const Messenger *m, int32_t friendnumber)
{
    if (friend_not_valid(m, friendnumber))
        return -1;

    return m->friendlist[friendnumber].statusmessage_length;
}

/*  Copy the user status of friendnumber into buf, truncating if needed to maxlen
 *  bytes, use m_get_statusmessage_size to find out how much you need to allocate.
 */
int m_copy_statusmessage(const Messenger *m, int32_t friendnumber, uint8_t *buf, uint32_t maxlen)
{
    if (friend_not_valid(m, friendnumber))
        return -1;

    int msglen = MIN(maxlen, m->friendlist[friendnumber].statusmessage_length);

    memcpy(buf, m->friendlist[friendnumber].statusmessage, msglen);
    memset(buf + msglen, 0, maxlen - msglen);
    return msglen;
}

/* return the size of friendnumber's user status.
 * Guaranteed to be at most MAX_STATUSMESSAGE_LENGTH.
 */
int m_get_self_statusmessage_size(const Messenger *m)
{
    return m->statusmessage_length;
}

int m_copy_self_statusmessage(const Messenger *m, uint8_t *buf)
{
    memcpy(buf, m->statusmessage, m->statusmessage_length);
    return m->statusmessage_length;
}

uint8_t m_get_userstatus(const Messenger *m, int32_t friendnumber)
{
    if (friend_not_valid(m, friendnumber))
        return USERSTATUS_INVALID;

    uint8_t status = m->friendlist[friendnumber].userstatus;

    if (status >= USERSTATUS_INVALID) {
        status = USERSTATUS_NONE;
    }

    return status;
}

uint8_t m_get_self_userstatus(const Messenger *m)
{
    return m->userstatus;
}

uint64_t m_get_last_online(const Messenger *m, int32_t friendnumber)
{
    if (friend_not_valid(m, friendnumber))
        return -1;

    return m->friendlist[friendnumber].ping_lastrecv;
}

int m_set_usertyping(Messenger *m, int32_t friendnumber, uint8_t is_typing)

{
    if (is_typing != 0 && is_typing != 1)
        return -1;

    if (friend_not_valid(m, friendnumber))
        return -1;

    if (m->friendlist[friendnumber].user_istyping == is_typing)
        return 0;

    m->friendlist[friendnumber].user_istyping = is_typing;
    m->friendlist[friendnumber].user_istyping_sent = 0;

    return 0;
}

int m_get_istyping(const Messenger *m, int32_t friendnumber)
{
    if (friend_not_valid(m, friendnumber))
        return -1;

    return m->friendlist[friendnumber].is_typing;
}

static int send_statusmessage(const Messenger *m, int32_t friendnumber, const uint8_t *status, uint16_t length)
{
    return write_cryptpacket_id(m, friendnumber, PACKET_ID_STATUSMESSAGE, status, length, 0);
}

static int send_userstatus(const Messenger *m, int32_t friendnumber, uint8_t status)
{
    return write_cryptpacket_id(m, friendnumber, PACKET_ID_USERSTATUS, &status, sizeof(status), 0);
}

static int send_user_istyping(const Messenger *m, int32_t friendnumber, uint8_t is_typing)
{
    uint8_t typing = is_typing;
    return write_cryptpacket_id(m, friendnumber, PACKET_ID_TYPING, &typing, sizeof(typing), 0);
}

static int send_relays(const Messenger *m, int32_t friendnumber)
{
    Node_format nodes[MAX_SHARED_RELAYS];
    uint8_t data[1024];
    int n, length;

    n = copy_connected_tcp_relays(m->net_crypto, nodes, MAX_SHARED_RELAYS);
    length = pack_nodes(data, sizeof(data), nodes, n);

    int ret = write_cryptpacket_id(m, friendnumber, PACKET_ID_SHARE_RELAYS, data, length, 0);

    if (ret == 1)
        m->friendlist[friendnumber].share_relays_lastsent = unix_time();

    return ret;
}



static int set_friend_statusmessage(const Messenger *m, int32_t friendnumber, const uint8_t *status, uint16_t length)
{
    if (friend_not_valid(m, friendnumber))
        return -1;

    if (length > MAX_STATUSMESSAGE_LENGTH)
        return -1;

    if (length)
        memcpy(m->friendlist[friendnumber].statusmessage, status, length);

    m->friendlist[friendnumber].statusmessage_length = length;
    return 0;
}

static void set_friend_userstatus(const Messenger *m, int32_t friendnumber, uint8_t status)
{
    m->friendlist[friendnumber].userstatus = status;
}

static void set_friend_typing(const Messenger *m, int32_t friendnumber, uint8_t is_typing)
{
    m->friendlist[friendnumber].is_typing = is_typing;
}

/* Set the function that will be executed when a friend request is received. */
void m_callback_friendrequest(Messenger *m, void (*function)(Messenger *m, const uint8_t *, const uint8_t *, size_t,
                              void *), void *userdata)
{
    void (*handle_friendrequest)(void *, const uint8_t *, const uint8_t *, size_t, void *) = (void *)function;
    callback_friendrequest(&(m->fr), handle_friendrequest, m, userdata);
}

/* Set the function that will be executed when a message from a friend is received. */
void m_callback_friendmessage(Messenger *m, void (*function)(Messenger *m, uint32_t, unsigned int, const uint8_t *,
                              size_t, void *), void *userdata)
{
    m->friend_message = function;
    m->friend_message_userdata = userdata;
}

void m_callback_namechange(Messenger *m, void (*function)(Messenger *m, uint32_t, const uint8_t *, size_t, void *),
                           void *userdata)
{
    m->friend_namechange = function;
    m->friend_namechange_userdata = userdata;
}

void m_callback_statusmessage(Messenger *m, void (*function)(Messenger *m, uint32_t, const uint8_t *, size_t, void *),
                              void *userdata)
{
    m->friend_statusmessagechange = function;
    m->friend_statusmessagechange_userdata = userdata;
}

void m_callback_userstatus(Messenger *m, void (*function)(Messenger *m, uint32_t, unsigned int, void *), void *userdata)
{
    m->friend_userstatuschange = function;
    m->friend_userstatuschange_userdata = userdata;
}

void m_callback_typingchange(Messenger *m, void(*function)(Messenger *m, uint32_t, _Bool, void *), void *userdata)
{
    m->friend_typingchange = function;
    m->friend_typingchange_userdata = userdata;
}

void m_callback_read_receipt(Messenger *m, void (*function)(Messenger *m, uint32_t, uint32_t, void *), void *userdata)
{
    m->read_receipt = function;
    m->read_receipt_userdata = userdata;
}

void m_callback_connectionstatus(Messenger *m, void (*function)(Messenger *m, uint32_t, unsigned int, void *),
                                 void *userdata)
{
    m->friend_connectionstatuschange = function;
    m->friend_connectionstatuschange_userdata = userdata;
}

void m_callback_core_connection(Messenger *m, void (*function)(Messenger *m, unsigned int, void *), void *userdata)
{
    m->core_connection_change = function;
    m->core_connection_change_userdata = userdata;
}

void m_callback_connectionstatus_internal_av(Messenger *m, void (*function)(Messenger *m, uint32_t, uint8_t, void *),
        void *userdata)
{
    m->friend_connectionstatuschange_internal = function;
    m->friend_connectionstatuschange_internal_userdata = userdata;
}

static void check_friend_tcp_udp(Messenger *m, int32_t friendnumber)
{
    int last_connection_udp_tcp = m->friendlist[friendnumber].last_connection_udp_tcp;

    int ret = m_get_friend_connectionstatus(m, friendnumber);

    if (ret == -1)
        return;

    if (last_connection_udp_tcp != ret) {
        if (m->friend_connectionstatuschange)
            m->friend_connectionstatuschange(m, friendnumber, ret, m->friend_connectionstatuschange_userdata);
    }

    m->friendlist[friendnumber].last_connection_udp_tcp = ret;
}

static void break_files(const Messenger *m, int32_t friendnumber);
static void check_friend_connectionstatus(Messenger *m, int32_t friendnumber, uint8_t status)
{
    if (status == NOFRIEND)
        return;

    const uint8_t was_online = m->friendlist[friendnumber].status == FRIEND_ONLINE;
    const uint8_t is_online = status == FRIEND_ONLINE;

    if (is_online != was_online) {
        if (was_online) {
            break_files(m, friendnumber);
            remove_online_friend(m, friendnumber);
            clear_receipts(m, friendnumber);
        } else {
            add_online_friend(m, friendnumber);
        }

        m->friendlist[friendnumber].status = status;

        check_friend_tcp_udp(m, friendnumber);

        if (m->friend_connectionstatuschange_internal)
            m->friend_connectionstatuschange_internal(m, friendnumber, is_online,
                    m->friend_connectionstatuschange_internal_userdata);
    }
}

void set_friend_status(Messenger *m, int32_t friendnumber, uint8_t status)
{
    check_friend_connectionstatus(m, friendnumber, status);
    m->friendlist[friendnumber].status = status;
}

static int write_cryptpacket_id(const Messenger *m, int32_t friendnumber, uint8_t packet_id, const uint8_t *data,
                                uint32_t length, uint8_t congestion_control)
{
    if (friend_not_valid(m, friendnumber))
        return 0;

    if (length >= MAX_CRYPTO_DATA_SIZE || m->friendlist[friendnumber].status != FRIEND_ONLINE)
        return 0;

    uint8_t packet[length + 1];
    packet[0] = packet_id;

    if (length != 0)
        memcpy(packet + 1, data, length);

    return write_cryptpacket(m->net_crypto, friend_connection_crypt_connection_id(m->fr_c,
                             m->friendlist[friendnumber].friendcon_id), packet, length + 1, congestion_control) != -1;
}


/**********GROUP CHATS************/


/* Set the callback for group invites.
 *
<<<<<<< HEAD
 *  Function(Messenger *m, int32_t friendnumber, const uint8_t *data, uint16_t length, void *userdata)
 */
void m_callback_group_invite(Messenger *m, void (*function)(Messenger *m, int32_t, const uint8_t *, uint16_t, void *),
                             void *userdata)
=======
 *  Function(Messenger *m, uint32_t friendnumber, uint8_t *data, uint16_t length)
 */
void m_callback_group_invite(Messenger *m, void (*function)(Messenger *m, uint32_t, const uint8_t *, uint16_t))
>>>>>>> e888b89a
{
    m->group_invite = function;
    m->group_invite_userdata = userdata;
}

/* Send a group invite packet.
 *
 *  return 0 on success
 *  return -1 on failure
 */
int send_group_invite_packet(const Messenger *m, int32_t friendnumber, const uint8_t *data, uint16_t length)
{
    if (write_cryptpacket_id(m, friendnumber, PACKET_ID_INVITE_GROUPCHAT, data, length, 0))
        return 0;

    return -1;
}


/****************FILE SENDING*****************/


/* Set the callback for file send requests.
 *
 *  Function(Tox *tox, uint32_t friendnumber, uint32_t filenumber, uint32_t filetype, uint64_t filesize, uint8_t *filename, size_t filename_length, void *userdata)
 */
void callback_file_sendrequest(Messenger *m, void (*function)(Messenger *m,  uint32_t, uint32_t, uint32_t, uint64_t,
                               const uint8_t *, size_t, void *), void *userdata)
{
    m->file_sendrequest = function;
    m->file_sendrequest_userdata = userdata;
}

/* Set the callback for file control requests.
 *
 *  Function(Tox *tox, uint32_t friendnumber, uint32_t filenumber, unsigned int control_type, void *userdata)
 *
 */
void callback_file_control(Messenger *m, void (*function)(Messenger *m, uint32_t, uint32_t, unsigned int, void *),
                           void *userdata)
{
    m->file_filecontrol = function;
    m->file_filecontrol_userdata = userdata;
}

/* Set the callback for file data.
 *
 *  Function(Tox *tox, uint32_t friendnumber, uint32_t filenumber, uint64_t position, uint8_t *data, size_t length, void *userdata)
 *
 */
void callback_file_data(Messenger *m, void (*function)(Messenger *m, uint32_t, uint32_t, uint64_t, const uint8_t *,
                        size_t, void *), void *userdata)
{
    m->file_filedata = function;
    m->file_filedata_userdata = userdata;
}

/* Set the callback for file request chunk.
 *
 *  Function(Tox *tox, uint32_t friendnumber, uint32_t filenumber, uint64_t position, size_t length, void *userdata)
 *
 */
void callback_file_reqchunk(Messenger *m, void (*function)(Messenger *m, uint32_t, uint32_t, uint64_t, size_t, void *),
                            void *userdata)
{
    m->file_reqchunk = function;
    m->file_reqchunk_userdata = userdata;
}

#define MAX_FILENAME_LENGTH 255

/* Copy the file transfer file id to file_id
 *
 * return 0 on success.
 * return -1 if friend not valid.
 * return -2 if filenumber not valid
 */
int file_get_id(const Messenger *m, int32_t friendnumber, uint32_t filenumber, uint8_t *file_id)
{
    if (friend_not_valid(m, friendnumber))
        return -1;

    if (m->friendlist[friendnumber].status != FRIEND_ONLINE)
        return -2;

    uint32_t temp_filenum;
    uint8_t send_receive, file_number;

    if (filenumber >= (1 << 16)) {
        send_receive = 1;
        temp_filenum = (filenumber >> 16) - 1;
    } else {
        send_receive = 0;
        temp_filenum = filenumber;
    }

    if (temp_filenum >= MAX_CONCURRENT_FILE_PIPES)
        return -2;

    file_number = temp_filenum;

    struct File_Transfers *ft;

    if (send_receive) {
        ft = &m->friendlist[friendnumber].file_receiving[file_number];
    } else {
        ft = &m->friendlist[friendnumber].file_sending[file_number];
    }

    if (ft->status == FILESTATUS_NONE)
        return -2;

    memcpy(file_id, ft->id, FILE_ID_LENGTH);
    return 0;
}

/* Send a file send request.
 * Maximum filename length is 255 bytes.
 *  return 1 on success
 *  return 0 on failure
 */
static int file_sendrequest(const Messenger *m, int32_t friendnumber, uint8_t filenumber, uint32_t file_type,
                            uint64_t filesize, const uint8_t *file_id, const uint8_t *filename, uint16_t filename_length)
{
    if (friend_not_valid(m, friendnumber))
        return 0;

    if (filename_length > MAX_FILENAME_LENGTH)
        return 0;

    uint8_t packet[1 + sizeof(file_type) + sizeof(filesize) + FILE_ID_LENGTH + filename_length];
    packet[0] = filenumber;
    file_type = htonl(file_type);
    memcpy(packet + 1, &file_type, sizeof(file_type));
    host_to_net((uint8_t *)&filesize, sizeof(filesize));
    memcpy(packet + 1 + sizeof(file_type), &filesize, sizeof(filesize));
    memcpy(packet + 1 + sizeof(file_type) + sizeof(filesize), file_id, FILE_ID_LENGTH);

    if (filename_length) {
        memcpy(packet + 1 + sizeof(file_type) + sizeof(filesize) + FILE_ID_LENGTH, filename, filename_length);
    }

    return write_cryptpacket_id(m, friendnumber, PACKET_ID_FILE_SENDREQUEST, packet, sizeof(packet), 0);
}

/* Send a file send request.
 * Maximum filename length is 255 bytes.
 *  return file number on success
 *  return -1 if friend not found.
 *  return -2 if filename length invalid.
 *  return -3 if no more file sending slots left.
 *  return -4 if could not send packet (friend offline).
 *
 */
long int new_filesender(const Messenger *m, int32_t friendnumber, uint32_t file_type, uint64_t filesize,
                        const uint8_t *file_id, const uint8_t *filename, uint16_t filename_length)
{
    if (friend_not_valid(m, friendnumber))
        return -1;

    if (filename_length > MAX_FILENAME_LENGTH)
        return -2;

    uint32_t i;

    for (i = 0; i < MAX_CONCURRENT_FILE_PIPES; ++i) {
        if (m->friendlist[friendnumber].file_sending[i].status == FILESTATUS_NONE)
            break;
    }

    if (i == MAX_CONCURRENT_FILE_PIPES)
        return -3;

    if (file_sendrequest(m, friendnumber, i, file_type, filesize, file_id, filename, filename_length) == 0)
        return -4;

    struct File_Transfers *ft = &m->friendlist[friendnumber].file_sending[i];
    ft->status = FILESTATUS_NOT_ACCEPTED;
    ft->size = filesize;
    ft->transferred = 0;
    ft->requested = 0;
    ft->slots_allocated = 0;
    ft->paused = FILE_PAUSE_NOT;
    memcpy(ft->id, file_id, FILE_ID_LENGTH);

    ++m->friendlist[friendnumber].num_sending_files;

    return i;
}

int send_file_control_packet(const Messenger *m, int32_t friendnumber, uint8_t send_receive, uint8_t filenumber,
                             uint8_t control_type, uint8_t *data, uint16_t data_length)
{
    if (1 + 3 + data_length > MAX_CRYPTO_DATA_SIZE)
        return -1;

    uint8_t packet[3 + data_length];

    packet[0] = send_receive;
    packet[1] = filenumber;
    packet[2] = control_type;

    if (data_length) {
        memcpy(packet + 3, data, data_length);
    }

    return write_cryptpacket_id(m, friendnumber, PACKET_ID_FILE_CONTROL, packet, sizeof(packet), 0);
}

/* Send a file control request.
 *
 *  return 0 on success
 *  return -1 if friend not valid.
 *  return -2 if friend not online.
 *  return -3 if file number invalid.
 *  return -4 if file control is bad.
 *  return -5 if file already paused.
 *  return -6 if resume file failed because it was only paused by the other.
 *  return -7 if resume file failed because it wasn't paused.
 *  return -8 if packet failed to send.
 */
int file_control(const Messenger *m, int32_t friendnumber, uint32_t filenumber, unsigned int control)
{
    if (friend_not_valid(m, friendnumber))
        return -1;

    if (m->friendlist[friendnumber].status != FRIEND_ONLINE)
        return -2;

    uint32_t temp_filenum;
    uint8_t send_receive, file_number;

    if (filenumber >= (1 << 16)) {
        send_receive = 1;
        temp_filenum = (filenumber >> 16) - 1;
    } else {
        send_receive = 0;
        temp_filenum = filenumber;
    }

    if (temp_filenum >= MAX_CONCURRENT_FILE_PIPES)
        return -3;

    file_number = temp_filenum;

    struct File_Transfers *ft;

    if (send_receive) {
        ft = &m->friendlist[friendnumber].file_receiving[file_number];
    } else {
        ft = &m->friendlist[friendnumber].file_sending[file_number];
    }

    if (ft->status == FILESTATUS_NONE)
        return -3;

    if (control > FILECONTROL_KILL)
        return -4;

    if (control == FILECONTROL_PAUSE && (ft->paused & FILE_PAUSE_US))
        return -5;

    if (control == FILECONTROL_ACCEPT && ft->status == FILESTATUS_TRANSFERRING) {
        if (!(ft->paused & FILE_PAUSE_US)) {
            if (ft->paused & FILE_PAUSE_OTHER) {
                return -6;
            } else {
                return -7;
            }
        }
    }

    if (send_file_control_packet(m, friendnumber, send_receive, file_number, control, 0, 0)) {
        if (control == FILECONTROL_KILL) {
            ft->status = FILESTATUS_NONE;

            if (send_receive == 0) {
                --m->friendlist[friendnumber].num_sending_files;
            }
        } else if (control == FILECONTROL_PAUSE) {
            ft->paused |= FILE_PAUSE_US;
        } else if (control == FILECONTROL_ACCEPT) {
            ft->status = FILESTATUS_TRANSFERRING;

            if (ft->paused & FILE_PAUSE_US) {
                ft->paused ^=  FILE_PAUSE_US;
            }
        }
    } else {
        return -8;
    }

    return 0;
}

/* Send a seek file control request.
 *
 *  return 0 on success
 *  return -1 if friend not valid.
 *  return -2 if friend not online.
 *  return -3 if file number invalid.
 *  return -4 if not receiving file.
 *  return -5 if file status wrong.
 *  return -6 if position bad.
 *  return -8 if packet failed to send.
 */
int file_seek(const Messenger *m, int32_t friendnumber, uint32_t filenumber, uint64_t position)
{
    if (friend_not_valid(m, friendnumber))
        return -1;

    if (m->friendlist[friendnumber].status != FRIEND_ONLINE)
        return -2;

    uint32_t temp_filenum;
    uint8_t send_receive, file_number;

    if (filenumber >= (1 << 16)) {
        send_receive = 1;
        temp_filenum = (filenumber >> 16) - 1;
    } else {
        return -4;
    }

    if (temp_filenum >= MAX_CONCURRENT_FILE_PIPES)
        return -3;

    file_number = temp_filenum;

    struct File_Transfers *ft;

    if (send_receive) {
        ft = &m->friendlist[friendnumber].file_receiving[file_number];
    } else {
        ft = &m->friendlist[friendnumber].file_sending[file_number];
    }

    if (ft->status == FILESTATUS_NONE)
        return -3;

    if (ft->status != FILESTATUS_NOT_ACCEPTED)
        return -5;

    if (position > ft->size) {
        return -6;
    }

    uint64_t sending_pos = position;
    host_to_net((uint8_t *)&sending_pos, sizeof(sending_pos));

    if (send_file_control_packet(m, friendnumber, send_receive, file_number, FILECONTROL_SEEK, (uint8_t *)&sending_pos,
                                 sizeof(sending_pos))) {
        ft->transferred = position;
    } else {
        return -8;
    }

    return 0;
}

/* return packet number on success.
 * return -1 on failure.
 */
static int64_t send_file_data_packet(const Messenger *m, int32_t friendnumber, uint8_t filenumber, const uint8_t *data,
                                     uint16_t length)
{
    if (friend_not_valid(m, friendnumber))
        return -1;

    uint8_t packet[2 + length];
    packet[0] = PACKET_ID_FILE_DATA;
    packet[1] = filenumber;

    if (length) {
        memcpy(packet + 2, data, length);
    }

    return write_cryptpacket(m->net_crypto, friend_connection_crypt_connection_id(m->fr_c,
                             m->friendlist[friendnumber].friendcon_id), packet, sizeof(packet), 1);
}

#define MAX_FILE_DATA_SIZE (MAX_CRYPTO_DATA_SIZE - 2)
#define MIN_SLOTS_FREE (CRYPTO_MIN_QUEUE_LENGTH / 4)
/* Send file data.
 *
 *  return 0 on success
 *  return -1 if friend not valid.
 *  return -2 if friend not online.
 *  return -3 if filenumber invalid.
 *  return -4 if file transfer not transferring.
 *  return -5 if bad data size.
 *  return -6 if packet queue full.
 *  return -7 if wrong position.
 */
int file_data(const Messenger *m, int32_t friendnumber, uint32_t filenumber, uint64_t position, const uint8_t *data,
              uint16_t length)
{
    if (friend_not_valid(m, friendnumber))
        return -1;

    if (m->friendlist[friendnumber].status != FRIEND_ONLINE)
        return -2;

    if (filenumber > MAX_CONCURRENT_FILE_PIPES)
        return -3;

    struct File_Transfers *ft = &m->friendlist[friendnumber].file_sending[filenumber];

    if (ft->status != FILESTATUS_TRANSFERRING)
        return -4;

    if (ft->paused != FILE_PAUSE_NOT)
        return -4;

    if (length > MAX_FILE_DATA_SIZE)
        return -5;

    if (ft->size - ft->transferred < length) {
        return -5;
    }

    if (ft->size != UINT64_MAX && length != MAX_FILE_DATA_SIZE && (ft->transferred + length) != ft->size) {
        return -5;
    }

    if (position != ft->transferred) {
        return -7;
    }

    /* Prevent file sending from filling up the entire buffer preventing messages from being sent. TODO: remove */
    if (crypto_num_free_sendqueue_slots(m->net_crypto, friend_connection_crypt_connection_id(m->fr_c,
                                        m->friendlist[friendnumber].friendcon_id)) < MIN_SLOTS_FREE)
        return -6;

    int64_t ret = send_file_data_packet(m, friendnumber, filenumber, data, length);

    if (ret != -1) {
        //TODO record packet ids to check if other received complete file.
        ft->transferred += length;

        if (ft->slots_allocated) {
            --ft->slots_allocated;
        }

        if (length != MAX_FILE_DATA_SIZE || ft->size == ft->transferred) {
            ft->status = FILESTATUS_FINISHED;
            ft->last_packet_number = ret;
        }

        return 0;
    }

    return -6;

}

/* Give the number of bytes left to be sent/received.
 *
 *  send_receive is 0 if we want the sending files, 1 if we want the receiving.
 *
 *  return number of bytes remaining to be sent/received on success
 *  return 0 on failure
 */
uint64_t file_dataremaining(const Messenger *m, int32_t friendnumber, uint8_t filenumber, uint8_t send_receive)
{
    if (friend_not_valid(m, friendnumber))
        return 0;

    if (send_receive == 0) {
        if (m->friendlist[friendnumber].file_sending[filenumber].status == FILESTATUS_NONE)
            return 0;

        return m->friendlist[friendnumber].file_sending[filenumber].size -
               m->friendlist[friendnumber].file_sending[filenumber].transferred;
    } else {
        if (m->friendlist[friendnumber].file_receiving[filenumber].status == FILESTATUS_NONE)
            return 0;

        return m->friendlist[friendnumber].file_receiving[filenumber].size -
               m->friendlist[friendnumber].file_receiving[filenumber].transferred;
    }
}

static void do_reqchunk_filecb(Messenger *m, int32_t friendnumber)
{
    if (!m->friendlist[friendnumber].num_sending_files)
        return;

    int free_slots = crypto_num_free_sendqueue_slots(m->net_crypto, friend_connection_crypt_connection_id(m->fr_c,
                     m->friendlist[friendnumber].friendcon_id));

    if (free_slots < MIN_SLOTS_FREE) {
        free_slots = 0;
    } else {
        free_slots -= MIN_SLOTS_FREE;
    }

    unsigned int i, num = m->friendlist[friendnumber].num_sending_files;

    for (i = 0; i < MAX_CONCURRENT_FILE_PIPES; ++i) {
        struct File_Transfers *ft = &m->friendlist[friendnumber].file_sending[i];

        if (ft->status != FILESTATUS_NONE) {
            --num;

            if (ft->status == FILESTATUS_FINISHED) {
                /* Check if file was entirely sent. */
                if (friend_received_packet(m, friendnumber, ft->last_packet_number) == 0) {
                    if (m->file_reqchunk)
                        (*m->file_reqchunk)(m, friendnumber, i, ft->transferred, 0, m->file_reqchunk_userdata);

                    ft->status = FILESTATUS_NONE;
                    --m->friendlist[friendnumber].num_sending_files;
                }
            }

            /* TODO: if file is too slow, switch to the next. */
            if (ft->slots_allocated > free_slots) {
                free_slots = 0;
            } else {
                free_slots -= ft->slots_allocated;
            }
        }

        while (ft->status == FILESTATUS_TRANSFERRING && (ft->paused == FILE_PAUSE_NOT)) {
            if (free_slots == 0)
                break;

            uint16_t length = MAX_FILE_DATA_SIZE;

            if (ft->size == 0) {
                /* Send 0 data to friend if file is 0 length. */
                file_data(m, friendnumber, i, 0, 0, 0);
                break;
            }

            if (ft->size == ft->requested) {
                break;
            }

            if (ft->size - ft->requested < length) {
                length = ft->size - ft->requested;
            }

            ++ft->slots_allocated;

            if (m->file_reqchunk)
                (*m->file_reqchunk)(m, friendnumber, i, ft->requested, length, m->file_reqchunk_userdata);

            ft->requested += length;

            --free_slots;

            if (max_speed_reached(m->net_crypto, friend_connection_crypt_connection_id(m->fr_c,
                                  m->friendlist[friendnumber].friendcon_id))) {
                free_slots = 0;
            }
        }

        if (num == 0)
            break;
    }
}

/* Run this when the friend disconnects.
 *  Kill all current file transfers.
 */
static void break_files(const Messenger *m, int32_t friendnumber)
{
    uint32_t i;

    //TODO: Inform the client which file transfers get killed with a callback?
    for (i = 0; i < MAX_CONCURRENT_FILE_PIPES; ++i) {
        if (m->friendlist[friendnumber].file_sending[i].status != FILESTATUS_NONE)
            m->friendlist[friendnumber].file_sending[i].status = FILESTATUS_NONE;

        if (m->friendlist[friendnumber].file_receiving[i].status != FILESTATUS_NONE)
            m->friendlist[friendnumber].file_receiving[i].status = FILESTATUS_NONE;
    }
}

/* return -1 on failure, 0 on success.
 */
static int handle_filecontrol(Messenger *m, int32_t friendnumber, uint8_t receive_send, uint8_t filenumber,
                              uint8_t control_type, uint8_t *data, uint16_t length)
{
    if (receive_send > 1)
        return -1;

    if (control_type > FILECONTROL_SEEK)
        return -1;

    uint32_t real_filenumber = filenumber;
    struct File_Transfers *ft;

    if (receive_send == 0) {
        real_filenumber += 1;
        real_filenumber <<= 16;
        ft = &m->friendlist[friendnumber].file_receiving[filenumber];
    } else {
        ft = &m->friendlist[friendnumber].file_sending[filenumber];
    }

    if (ft->status == FILESTATUS_NONE) {
        /* File transfer doesn't exist, tell the other to kill it. */
        send_file_control_packet(m, friendnumber, !receive_send, filenumber, FILECONTROL_KILL, 0, 0);
        return -1;
    }

    if (control_type == FILECONTROL_ACCEPT) {
        ft->status = FILESTATUS_TRANSFERRING;

        if (ft->paused & FILE_PAUSE_OTHER) {
            ft->paused ^=  FILE_PAUSE_OTHER;
        }

        if (m->file_filecontrol)
            (*m->file_filecontrol)(m, friendnumber, real_filenumber, control_type, m->file_filecontrol_userdata);
    } else if (control_type == FILECONTROL_PAUSE) {
        ft->paused |= FILE_PAUSE_OTHER;

        if (m->file_filecontrol)
            (*m->file_filecontrol)(m, friendnumber, real_filenumber, control_type, m->file_filecontrol_userdata);
    } else if (control_type == FILECONTROL_KILL) {

        if (m->file_filecontrol)
            (*m->file_filecontrol)(m, friendnumber, real_filenumber, control_type, m->file_filecontrol_userdata);

        ft->status = FILESTATUS_NONE;

        if (receive_send) {
            --m->friendlist[friendnumber].num_sending_files;
        }

    } else if (control_type == FILECONTROL_SEEK) {
        uint64_t position;

        if (length != sizeof(position)) {
            return -1;
        }

        /* seek can only be sent by the receiver to seek before resuming broken tranfers. */
        if (ft->status != FILESTATUS_NOT_ACCEPTED || !receive_send) {
            return -1;
        }

        memcpy(&position, data, sizeof(position));
        net_to_host((uint8_t *) &position, sizeof(position));

        if (position > ft->size) {
            return -1;
        }

        ft->transferred = ft->requested = position;
    } else {
        return -1;
    }

    return 0;
}

/**************************************/

/* Set the callback for msi packets.
 *
 *  Function(Messenger *m, int friendnumber, uint8_t *data, uint16_t length, void *userdata)
 */
void m_callback_msi_packet(Messenger *m, void (*function)(Messenger *m, uint32_t, const uint8_t *, uint16_t, void *),
                           void *userdata)
{
    m->msi_packet = function;
    m->msi_packet_userdata = userdata;
}

/* Send an msi packet.
 *
 *  return 1 on success
 *  return 0 on failure
 */
int m_msi_packet(const Messenger *m, int32_t friendnumber, const uint8_t *data, uint16_t length)
{
    return write_cryptpacket_id(m, friendnumber, PACKET_ID_MSI, data, length, 0);
}

static int handle_custom_lossy_packet(void *object, int friend_num, const uint8_t *packet, uint16_t length)
{
    Messenger *m = object;

    if (friend_not_valid(m, friend_num))
        return 1;

    if (packet[0] < (PACKET_ID_LOSSY_RANGE_START + PACKET_LOSSY_AV_RESERVED)) {
        if (m->friendlist[friend_num].lossy_rtp_packethandlers[packet[0] % PACKET_LOSSY_AV_RESERVED].function)
            return m->friendlist[friend_num].lossy_rtp_packethandlers[packet[0] % PACKET_LOSSY_AV_RESERVED].function(
                       m, friend_num, packet, length, m->friendlist[friend_num].lossy_rtp_packethandlers[packet[0] %
                               PACKET_LOSSY_AV_RESERVED].object);

        return 1;
    }

    if (m->lossy_packethandler)
        m->lossy_packethandler(m, friend_num, packet, length, m->lossy_packethandler_userdata);

    return 1;
}

void custom_lossy_packet_registerhandler(Messenger *m, void (*packet_handler_callback)(Messenger *m,
        uint32_t friendnumber, const uint8_t *data, size_t len, void *object), void *object)
{
    m->lossy_packethandler = packet_handler_callback;
    m->lossy_packethandler_userdata = object;
}

int m_callback_rtp_packet(Messenger *m, int32_t friendnumber, uint8_t byte, int (*packet_handler_callback)(Messenger *m,
                          uint32_t friendnumber, const uint8_t *data, uint16_t len, void *object), void *object)
{
    if (friend_not_valid(m, friendnumber))
        return -1;

    if (byte < PACKET_ID_LOSSY_RANGE_START)
        return -1;

    if (byte >= (PACKET_ID_LOSSY_RANGE_START + PACKET_LOSSY_AV_RESERVED))
        return -1;

    m->friendlist[friendnumber].lossy_rtp_packethandlers[byte % PACKET_LOSSY_AV_RESERVED].function =
        packet_handler_callback;
    m->friendlist[friendnumber].lossy_rtp_packethandlers[byte % PACKET_LOSSY_AV_RESERVED].object = object;
    return 0;
}


int send_custom_lossy_packet(const Messenger *m, int32_t friendnumber, const uint8_t *data, uint32_t length)
{
    if (friend_not_valid(m, friendnumber))
        return -1;

    if (length == 0 || length > MAX_CRYPTO_DATA_SIZE)
        return -2;

    if (data[0] < PACKET_ID_LOSSY_RANGE_START)
        return -3;

    if (data[0] >= (PACKET_ID_LOSSY_RANGE_START + PACKET_ID_LOSSY_RANGE_SIZE))
        return -3;

    if (m->friendlist[friendnumber].status != FRIEND_ONLINE)
        return -4;

    if (send_lossy_cryptpacket(m->net_crypto, friend_connection_crypt_connection_id(m->fr_c,
                               m->friendlist[friendnumber].friendcon_id), data, length) == -1) {
        return -5;
    } else {
        return 0;
    }
}

static int handle_custom_lossless_packet(void *object, int friend_num, const uint8_t *packet, uint16_t length)
{
    Messenger *m = object;

    if (friend_not_valid(m, friend_num))
        return -1;

    if (packet[0] < PACKET_ID_LOSSLESS_RANGE_START)
        return -1;

    if (packet[0] >= (PACKET_ID_LOSSLESS_RANGE_START + PACKET_ID_LOSSLESS_RANGE_SIZE))
        return -1;

    if (m->lossless_packethandler)
        m->lossless_packethandler(m, friend_num, packet, length, m->lossless_packethandler_userdata);

    return 1;
}

void custom_lossless_packet_registerhandler(Messenger *m, void (*packet_handler_callback)(Messenger *m,
        uint32_t friendnumber, const uint8_t *data, size_t len, void *object), void *object)
{
    m->lossless_packethandler = packet_handler_callback;
    m->lossless_packethandler_userdata = object;
}

int send_custom_lossless_packet(const Messenger *m, int32_t friendnumber, const uint8_t *data, uint32_t length)
{
    if (friend_not_valid(m, friendnumber))
        return -1;

    if (length == 0 || length > MAX_CRYPTO_DATA_SIZE)
        return -2;

    if (data[0] < PACKET_ID_LOSSLESS_RANGE_START)
        return -3;

    if (data[0] >= (PACKET_ID_LOSSLESS_RANGE_START + PACKET_ID_LOSSLESS_RANGE_SIZE))
        return -3;

    if (m->friendlist[friendnumber].status != FRIEND_ONLINE)
        return -4;

    if (write_cryptpacket(m->net_crypto, friend_connection_crypt_connection_id(m->fr_c,
                          m->friendlist[friendnumber].friendcon_id), data, length, 1) == -1) {
        return -5;
    } else {
        return 0;
    }
}

/* Function to filter out some friend requests*/
static int friend_already_added(const uint8_t *real_pk, void *data)
{
    const Messenger *m = data;

    if (getfriend_id(m, real_pk) == -1)
        return 0;

    return -1;
}

/* Send a LAN discovery packet every LAN_DISCOVERY_INTERVAL seconds. */
static void LANdiscovery(Messenger *m)
{
    if (m->last_LANdiscovery + LAN_DISCOVERY_INTERVAL < unix_time()) {
        send_LANdiscovery(htons(TOX_PORT_DEFAULT), m->dht);
        m->last_LANdiscovery = unix_time();
    }
}

/* Run this at startup. */
Messenger *new_messenger(Messenger_Options *options, unsigned int *error)
{
    Messenger *m = calloc(1, sizeof(Messenger));

    if (error)
        *error = MESSENGER_ERROR_OTHER;

    if ( ! m )
        return NULL;

    unsigned int net_err = 0;

    if (options->udp_disabled) {
        /* this is the easiest way to completely disable UDP without changing too much code. */
        m->net = calloc(1, sizeof(Networking_Core));
    } else {
        IP ip;
        ip_init(&ip, options->ipv6enabled);
        m->net = new_networking_ex(ip, options->port_range[0], options->port_range[1], &net_err);
    }

    if (m->net == NULL) {
        free(m);

        if (error && net_err == 1) {
            *error = MESSENGER_ERROR_PORT;
        }

        return NULL;
    }

    m->dht = new_DHT(m->net);

    if (m->dht == NULL) {
        kill_networking(m->net);
        free(m);
        return NULL;
    }

    m->net_crypto = new_net_crypto(m->dht, &options->proxy_info);

    if (m->net_crypto == NULL) {
        kill_networking(m->net);
        kill_DHT(m->dht);
        free(m);
        return NULL;
    }

    m->group_announce = new_gca(m->dht);

    if (m->group_announce == NULL) {
        kill_networking(m->net);
        kill_DHT(m->dht);
        kill_net_crypto(m->net_crypto);
        free(m);
        return NULL;
    }

    m->group_handler = new_groupchats(m);

    if (m->group_handler == NULL) {
        kill_networking(m->net);
        kill_DHT(m->dht);
        kill_net_crypto(m->net_crypto);
        kill_gca(m->group_announce);
        free(m);
        return NULL;
    }

    m->group_announce->group_handler = m->group_handler;

    m->onion = new_onion(m->dht);
    m->onion_a = new_onion_announce(m->dht);
    m->onion_c =  new_onion_client(m->net_crypto);
    m->fr_c = new_friend_connections(m->onion_c);

    if (!(m->onion && m->onion_a && m->onion_c)) {
        kill_friend_connections(m->fr_c);
        kill_onion(m->onion);
        kill_onion_announce(m->onion_a);
        kill_onion_client(m->onion_c);
        kill_gca(m->group_announce);
        kill_groupchats(m->group_handler);
        kill_DHT(m->dht);
        kill_net_crypto(m->net_crypto);
        kill_networking(m->net);
        free(m);
        return NULL;
    }

    m->options = *options;
    friendreq_init(&(m->fr), m->fr_c);
    LANdiscovery_init(m->dht);
    set_nospam(&(m->fr), random_int());
    set_filter_function(&(m->fr), &friend_already_added, m);

    if (error)
        *error = MESSENGER_ERROR_NONE;

    return m;
}

/* Run this before closing shop. */
void kill_messenger(Messenger *m)
{
    if (!m)
        return;

    uint32_t i;

    kill_friend_connections(m->fr_c);
    kill_onion(m->onion);
    kill_onion_announce(m->onion_a);
    kill_onion_client(m->onion_c);
    kill_net_crypto(m->net_crypto);
    kill_DHT(m->dht);
    kill_networking(m->net);

    for (i = 0; i < m->numfriends; ++i) {
        clear_receipts(m, i);
    }

    free(m->friendlist);
    free(m);
}

/* Check for and handle a timed-out friend request. If the request has
 * timed-out then the friend status is set back to FRIEND_ADDED.
 *   i: friendlist index of the timed-out friend
 *   t: time
 */
static void check_friend_request_timed_out(Messenger *m, uint32_t i, uint64_t t)
{
    Friend *f = &m->friendlist[i];

    if (f->friendrequest_lastsent + f->friendrequest_timeout < t) {
        set_friend_status(m, i, FRIEND_ADDED);
        /* Double the default timeout every time if friendrequest is assumed
         * to have been sent unsuccessfully.
         */
        f->friendrequest_timeout *= 2;
    }
}

static int handle_status(void *object, int i, uint8_t status)
{
    uint64_t temp_time = unix_time();
    Messenger *m = object;

    if (status) { /* Went online. */
        send_online_packet(m, i);
        m->friendlist[i].name_sent = 0;
        m->friendlist[i].userstatus_sent = 0;
        m->friendlist[i].statusmessage_sent = 0;
        m->friendlist[i].user_istyping_sent = 0;
        m->friendlist[i].ping_lastrecv = temp_time;
    } else { /* Went offline. */
        if (m->friendlist[i].status == FRIEND_ONLINE) {
            set_friend_status(m, i, FRIEND_CONFIRMED);
        }
    }

    return 0;
}

static int handle_packet(void *object, int i, uint8_t *temp, uint16_t len)
{
    if (len == 0)
        return -1;

    Messenger *m = object;
    uint8_t packet_id = temp[0];
    uint8_t *data = temp + 1;
    uint32_t data_length = len - 1;

    if (m->friendlist[i].status != FRIEND_ONLINE) {
        if (packet_id == PACKET_ID_ONLINE && len == 1) {
            set_friend_status(m, i, FRIEND_ONLINE);
            send_online_packet(m, i);
        } else {
            return -1;
        }
    }

    switch (packet_id) {
        case PACKET_ID_OFFLINE: {
            if (data_length != 0)
                break;

            set_friend_status(m, i, FRIEND_CONFIRMED);
        }

        case PACKET_ID_NICKNAME: {
            if (data_length > MAX_NAME_LENGTH)
                break;

            /* Make sure the NULL terminator is present. */
            uint8_t data_terminated[data_length + 1];
            memcpy(data_terminated, data, data_length);
            data_terminated[data_length] = 0;

            /* inform of namechange before we overwrite the old name */
            if (m->friend_namechange)
                m->friend_namechange(m, i, data_terminated, data_length, m->friend_namechange_userdata);

            memcpy(m->friendlist[i].name, data_terminated, data_length);
            m->friendlist[i].name_length = data_length;

            break;
        }

        case PACKET_ID_STATUSMESSAGE: {
            if (data_length > MAX_STATUSMESSAGE_LENGTH)
                break;

            /* Make sure the NULL terminator is present. */
            uint8_t data_terminated[data_length + 1];
            memcpy(data_terminated, data, data_length);
            data_terminated[data_length] = 0;

            if (m->friend_statusmessagechange)
                m->friend_statusmessagechange(m, i, data_terminated, data_length,
                                              m->friend_statusmessagechange_userdata);

            set_friend_statusmessage(m, i, data_terminated, data_length);
            break;
        }

        case PACKET_ID_USERSTATUS: {
            if (data_length != 1)
                break;

            USERSTATUS status = data[0];

            if (status >= USERSTATUS_INVALID)
                break;

            if (m->friend_userstatuschange)
                m->friend_userstatuschange(m, i, status, m->friend_userstatuschange_userdata);

            set_friend_userstatus(m, i, status);
            break;
        }

        case PACKET_ID_TYPING: {
            if (data_length != 1)
                break;

            _Bool typing = !!data[0];

            set_friend_typing(m, i, typing);

            if (m->friend_typingchange)
                m->friend_typingchange(m, i, typing, m->friend_typingchange_userdata);

            break;
        }

        case PACKET_ID_MESSAGE:
        case PACKET_ID_ACTION: {
            const uint8_t *message_id = data;

            if (data_length == 0)
                break;

            const uint8_t *message = data;
            uint16_t message_length = data_length;

            /* Make sure the NULL terminator is present. */
            uint8_t message_terminated[message_length + 1];
            memcpy(message_terminated, message, message_length);
            message_terminated[message_length] = 0;
            uint8_t type = packet_id - PACKET_ID_MESSAGE;

            if (m->friend_message)
                (*m->friend_message)(m, i, type, message_terminated, message_length, m->friend_message_userdata);

            break;
        }

        case PACKET_ID_INVITE_GROUPCHAT: {
            if (data_length == 0)
                break;

            if (m->group_invite)
                (*m->group_invite)(m, i, data, data_length);

            break;
        }

<<<<<<< HEAD
        case PACKET_ID_AVATAR_INFO: {
            if (m->avatar_info_recv) {
                /*
                 * A malicious user may send an incomplete avatar info message.
                 * Check if it has the correct size for the format:
                 * [1 uint8_t: avatar format] [32 uint8_t: hash]
                 */
                if (data_length == AVATAR_HASH_LENGTH + 1) {
                    (m->avatar_info_recv)(m, i, data[0], data + 1, m->avatar_info_recv_userdata);
                }
            }

            break;
        }
=======
        case PACKET_ID_FILE_SENDREQUEST: {
            const unsigned int head_length = 1 + sizeof(uint32_t) + sizeof(uint64_t) + FILE_ID_LENGTH;
>>>>>>> e888b89a

            if (data_length < head_length)
                break;

            uint8_t filenumber = data[0];

            if (filenumber >= MAX_CONCURRENT_FILE_PIPES)
                break;

            uint64_t filesize;
            uint32_t file_type;
            uint16_t filename_length = data_length - head_length;

            if (filename_length > MAX_FILENAME_LENGTH)
                break;

            memcpy(&file_type, data + 1, sizeof(file_type));
            file_type = ntohl(file_type);

            memcpy(&filesize, data + 1 + sizeof(uint32_t), sizeof(filesize));
            net_to_host((uint8_t *) &filesize, sizeof(filesize));
            struct File_Transfers *ft = &m->friendlist[i].file_receiving[filenumber];

<<<<<<< HEAD
        case PACKET_ID_INVITE_GROUPCHAT: {
            if (data_length < 1 + EXT_PUBLIC_KEY)
                break;

            if (m->group_invite)
                (*m->group_invite)(m, i, data + 1, data_length - 1, m->group_invite_userdata);

            break;
        }
=======
            if (ft->status != FILESTATUS_NONE)
                break;

            ft->status = FILESTATUS_NOT_ACCEPTED;
            ft->size = filesize;
            ft->transferred = 0;
            ft->paused = FILE_PAUSE_NOT;
            memcpy(ft->id, data + 1 + sizeof(uint32_t) + sizeof(uint64_t), FILE_ID_LENGTH);
>>>>>>> e888b89a

            uint8_t filename_terminated[filename_length + 1];
            uint8_t *filename = NULL;

            if (filename_length) {
                /* Force NULL terminate file name. */
                memcpy(filename_terminated, data + head_length, filename_length);
                filename_terminated[filename_length] = 0;
                filename = filename_terminated;
            }

            uint32_t real_filenumber = filenumber;
            real_filenumber += 1;
            real_filenumber <<= 16;

            if (m->file_sendrequest)
                (*m->file_sendrequest)(m, i, real_filenumber, file_type, filesize, filename, filename_length,
                                       m->file_sendrequest_userdata);

            break;
        }

        case PACKET_ID_FILE_CONTROL: {
            if (data_length < 3)
                break;

            uint8_t send_receive = data[0];
            uint8_t filenumber = data[1];
            uint8_t control_type = data[2];

            if (filenumber >= MAX_CONCURRENT_FILE_PIPES)
                break;

            if (handle_filecontrol(m, i, send_receive, filenumber, control_type, data + 3, data_length - 3) == -1)
                break;

            break;
        }

        case PACKET_ID_FILE_DATA: {
            if (data_length < 1)
                break;

            uint8_t filenumber = data[0];

            if (filenumber >= MAX_CONCURRENT_FILE_PIPES)
                break;

            struct File_Transfers *ft = &m->friendlist[i].file_receiving[filenumber];

            if (ft->status != FILESTATUS_TRANSFERRING)
                break;

            uint64_t position = ft->transferred;
            uint32_t real_filenumber = filenumber;
            real_filenumber += 1;
            real_filenumber <<= 16;
            uint16_t file_data_length = (data_length - 1);
            uint8_t *file_data;

            if (file_data_length == 0) {
                file_data = NULL;
            } else {
                file_data = data + 1;
            }

            if (m->file_filedata)
                (*m->file_filedata)(m, i, real_filenumber, position, file_data, file_data_length, m->file_filedata_userdata);

            ft->transferred += file_data_length;

            if (file_data_length && (ft->transferred >= ft->size || file_data_length != MAX_FILE_DATA_SIZE)) {
                file_data_length = 0;
                file_data = NULL;
                position = ft->transferred;

                /* Full file received. */
                if (m->file_filedata)
                    (*m->file_filedata)(m, i, real_filenumber, position, file_data, file_data_length, m->file_filedata_userdata);
            }

            /* Data is zero, filetransfer is over. */
            if (file_data_length == 0) {
                ft->status = FILESTATUS_NONE;
            }

            break;
        }

        case PACKET_ID_MSI: {
            if (data_length == 0)
                break;

            if (m->msi_packet)
                (*m->msi_packet)(m, i, data, data_length, m->msi_packet_userdata);

            break;
        }

        case PACKET_ID_SHARE_RELAYS: {
            Node_format nodes[MAX_SHARED_RELAYS];
            int n;

            if ((n = unpack_nodes(nodes, MAX_SHARED_RELAYS, NULL, data, data_length, 1)) == -1)
                break;

            int i;

            for (i = 0; i < n; i++) {
                add_tcp_relay(m->net_crypto, nodes[i].ip_port, nodes[i].public_key);
            }

            break;
        }

        default: {
            handle_custom_lossless_packet(object, i, temp, len);
            break;
        }
    }

    return 0;
}

void do_friends(Messenger *m)
{
    uint32_t i;
    uint64_t temp_time = unix_time();

    for (i = 0; i < m->numfriends; ++i) {
        if (m->friendlist[i].status == FRIEND_ADDED) {
            int fr = send_friend_request_packet(m->fr_c, m->friendlist[i].friendcon_id, m->friendlist[i].friendrequest_nospam,
                                                m->friendlist[i].info,
                                                m->friendlist[i].info_size);

            if (fr >= 0) {
                set_friend_status(m, i, FRIEND_REQUESTED);
                m->friendlist[i].friendrequest_lastsent = temp_time;
            }
        }

        if (m->friendlist[i].status == FRIEND_REQUESTED
                || m->friendlist[i].status == FRIEND_CONFIRMED) { /* friend is not online. */
            if (m->friendlist[i].status == FRIEND_REQUESTED) {
                /* If we didn't connect to friend after successfully sending him a friend request the request is deemed
                 * unsuccessful so we set the status back to FRIEND_ADDED and try again.
                 */
                check_friend_request_timed_out(m, i, temp_time);
            }
        }

        if (m->friendlist[i].status == FRIEND_ONLINE) { /* friend is online. */
            if (m->friendlist[i].name_sent == 0) {
                if (m_sendname(m, i, m->name, m->name_length))
                    m->friendlist[i].name_sent = 1;
            }

            if (m->friendlist[i].statusmessage_sent == 0) {
                if (send_statusmessage(m, i, m->statusmessage, m->statusmessage_length))
                    m->friendlist[i].statusmessage_sent = 1;
            }

            if (m->friendlist[i].userstatus_sent == 0) {
                if (send_userstatus(m, i, m->userstatus))
                    m->friendlist[i].userstatus_sent = 1;
            }

            if (m->friendlist[i].user_istyping_sent == 0) {
                if (send_user_istyping(m, i, m->friendlist[i].user_istyping))
                    m->friendlist[i].user_istyping_sent = 1;
            }

            if (m->friendlist[i].share_relays_lastsent + FRIEND_SHARE_RELAYS_INTERVAL < temp_time) {
                send_relays(m, i);
            }

            check_friend_tcp_udp(m, i);
            do_receipts(m, i);
            do_reqchunk_filecb(m, i);
        }
    }
}

static void connection_status_cb(Messenger *m)
{
    unsigned int conn_status = onion_connection_status(m->onion_c);

    if (conn_status != m->last_connection_status) {
        if (m->core_connection_change)
            (*m->core_connection_change)(m, conn_status, m->core_connection_change_userdata);

        m->last_connection_status = conn_status;
    }
}


#ifdef LOGGING
#define DUMPING_CLIENTS_FRIENDS_EVERY_N_SECONDS 60UL
static time_t lastdump = 0;
static char IDString[crypto_box_PUBLICKEYBYTES * 2 + 1];
static char *ID2String(const uint8_t *pk)
{
    uint32_t i;

    for (i = 0; i < crypto_box_PUBLICKEYBYTES; i++)
        sprintf(&IDString[i * 2], "%02X", pk[i]);

    IDString[crypto_box_PUBLICKEYBYTES * 2] = 0;
    return IDString;
}
#endif

/* Minimum messenger run interval in ms
   TODO: A/V */
#define MIN_RUN_INTERVAL 50

/* Return the time in milliseconds before do_messenger() should be called again
 * for optimal performance.
 *
 * returns time (in ms) before the next do_messenger() needs to be run on success.
 */
uint32_t messenger_run_interval(const Messenger *m)
{
    uint32_t crypto_interval = crypto_run_interval(m->net_crypto);

    if (crypto_interval > MIN_RUN_INTERVAL) {
        return MIN_RUN_INTERVAL;
    } else {
        return crypto_interval;
    }
}

/* The main loop that needs to be run at least 20 times per second. */
void do_messenger(Messenger *m)
{
    // Add the TCP relays, but only if this is the first time calling do_messenger
    if (m->has_added_relays == 0) {
        m->has_added_relays = 1;

        int i;

        for (i = 0; i < NUM_SAVED_TCP_RELAYS; ++i) {
            add_tcp_relay(m->net_crypto, m->loaded_relays[i].ip_port, m->loaded_relays[i].public_key);
        }
    }

    unix_time_update();

    if (!m->options.udp_disabled) {
        networking_poll(m->net);
        do_DHT(m->dht);
    }

    do_net_crypto(m->net_crypto);
    do_onion_client(m->onion_c);
    do_friend_connections(m->fr_c);
    do_gc(m->group_handler);
    do_friends(m);
    LANdiscovery(m);
    connection_status_cb(m);

#ifdef LOGGING

    if (unix_time() > lastdump + DUMPING_CLIENTS_FRIENDS_EVERY_N_SECONDS) {

#ifdef ENABLE_ASSOC_DHT
        Assoc_status(m->dht->assoc);
#endif

        lastdump = unix_time();
        uint32_t client, last_pinged;

        for (client = 0; client < LCLIENT_LIST; client++) {
            Client_data *cptr = &m->dht->close_clientlist[client];
            IPPTsPng *assoc = NULL;
            uint32_t a;

            for (a = 0, assoc = &cptr->assoc4; a < 2; a++, assoc = &cptr->assoc6)
                if (ip_isset(&assoc->ip_port.ip)) {
                    last_pinged = lastdump - assoc->last_pinged;

                    if (last_pinged > 999)
                        last_pinged = 999;

                    LOGGER_TRACE("C[%2u] %s:%u [%3u] %s",
                                 client, ip_ntoa(&assoc->ip_port.ip), ntohs(assoc->ip_port.port),
                                 last_pinged, ID2String(cptr->client_id));
                }
        }


        uint32_t friend, dhtfriend;

        /* dht contains additional "friends" (requests) */
        uint32_t num_dhtfriends = m->dht->num_friends;
        int32_t m2dht[num_dhtfriends];
        int32_t dht2m[num_dhtfriends];

        for (friend = 0; friend < num_dhtfriends; friend++) {
            m2dht[friend] = -1;
            dht2m[friend] = -1;

            if (friend >= m->numfriends)
                continue;

            for (dhtfriend = 0; dhtfriend < m->dht->num_friends; dhtfriend++)
                if (id_equal(m->friendlist[friend].real_pk, m->dht->friends_list[dhtfriend].client_id)) {
                    m2dht[friend] = dhtfriend;
                    break;
                }
        }

        for (friend = 0; friend < num_dhtfriends; friend++)
            if (m2dht[friend] >= 0)
                dht2m[m2dht[friend]] = friend;

        if (m->numfriends != m->dht->num_friends) {
            LOGGER_TRACE("Friend num in DHT %u != friend num in msger %u\n", m->dht->num_friends, m->numfriends);
        }

        uint32_t ping_lastrecv;
        Friend *msgfptr;
        DHT_Friend *dhtfptr;

        for (friend = 0; friend < num_dhtfriends; friend++) {
            if (dht2m[friend] >= 0)
                msgfptr = &m->friendlist[dht2m[friend]];
            else
                msgfptr = NULL;

            dhtfptr = &m->dht->friends_list[friend];

            if (msgfptr) {
                ping_lastrecv = lastdump - msgfptr->ping_lastrecv;

                if (ping_lastrecv > 999)
                    ping_lastrecv = 999;

                LOGGER_TRACE("F[%2u:%2u] <%s> [%03u] %s",
                             dht2m[friend], friend, msgfptr->name,
                             ping_lastrecv, ID2String(msgfptr->real_pk));
            } else {
                LOGGER_TRACE("F[--:%2u] %s", friend, ID2String(dhtfptr->client_id));
            }

            for (client = 0; client < MAX_FRIEND_CLIENTS; client++) {
                Client_data *cptr = &dhtfptr->client_list[client];
                IPPTsPng *assoc = NULL;
                uint32_t a;

                for (a = 0, assoc = &cptr->assoc4; a < 2; a++, assoc = &cptr->assoc6)
                    if (ip_isset(&assoc->ip_port.ip)) {
                        last_pinged = lastdump - assoc->last_pinged;

                        if (last_pinged > 999)
                            last_pinged = 999;

                        LOGGER_TRACE("F[%2u] => C[%2u] %s:%u [%3u] %s",
                                     friend, client, ip_ntoa(&assoc->ip_port.ip),
                                     ntohs(assoc->ip_port.port), last_pinged,
                                     ID2String(cptr->client_id));
                    }
            }
        }
    }

#endif /* LOGGING */
}

/* new messenger format for load/save, more robust and forward compatible */

#define MESSENGER_STATE_COOKIE_GLOBAL 0x15ed1b1f

#define MESSENGER_STATE_COOKIE_TYPE      0x01ce
#define MESSENGER_STATE_TYPE_NOSPAMKEYS    1
#define MESSENGER_STATE_TYPE_DHT           2
#define MESSENGER_STATE_TYPE_FRIENDS       3
#define MESSENGER_STATE_TYPE_NAME          4
#define MESSENGER_STATE_TYPE_STATUSMESSAGE 5
#define MESSENGER_STATE_TYPE_STATUS        6
#define MESSENGER_STATE_TYPE_GROUPS        7
#define MESSENGER_STATE_TYPE_TCP_RELAY     10
#define MESSENGER_STATE_TYPE_PATH_NODE     11

#define SAVED_FRIEND_REQUEST_SIZE 1024
#define NUM_SAVED_PATH_NODES 8
struct SAVED_FRIEND {
    uint8_t status;
    uint8_t real_pk[crypto_box_PUBLICKEYBYTES];
    uint8_t info[SAVED_FRIEND_REQUEST_SIZE]; // the data that is sent during the friend requests we do.
    uint16_t info_size; // Length of the info.
    uint8_t name[MAX_NAME_LENGTH];
    uint16_t name_length;
    uint8_t statusmessage[MAX_STATUSMESSAGE_LENGTH];
    uint16_t statusmessage_length;
    uint8_t userstatus;
    uint32_t friendrequest_nospam;
    uint64_t ping_lastrecv;
};

static uint32_t saved_friendslist_size(const Messenger *m)
{
    return count_friendlist(m) * sizeof(struct SAVED_FRIEND);
}

static uint32_t friends_list_save(const Messenger *m, uint8_t *data)
{
    uint32_t i;
    uint32_t num = 0;

    for (i = 0; i < m->numfriends; i++) {
        if (m->friendlist[i].status > 0) {
            struct SAVED_FRIEND temp;
            memset(&temp, 0, sizeof(struct SAVED_FRIEND));
            temp.status = m->friendlist[i].status;
            memcpy(temp.real_pk, m->friendlist[i].real_pk, crypto_box_PUBLICKEYBYTES);

            if (temp.status < 3) {
                if (m->friendlist[i].info_size > SAVED_FRIEND_REQUEST_SIZE) {
                    memcpy(temp.info, m->friendlist[i].info, SAVED_FRIEND_REQUEST_SIZE);
                } else {
                    memcpy(temp.info, m->friendlist[i].info, m->friendlist[i].info_size);
                }

                temp.info_size = htons(m->friendlist[i].info_size);
                temp.friendrequest_nospam = m->friendlist[i].friendrequest_nospam;
            } else {
                memcpy(temp.name, m->friendlist[i].name, m->friendlist[i].name_length);
                temp.name_length = htons(m->friendlist[i].name_length);
                memcpy(temp.statusmessage, m->friendlist[i].statusmessage, m->friendlist[i].statusmessage_length);
                temp.statusmessage_length = htons(m->friendlist[i].statusmessage_length);
                temp.userstatus = m->friendlist[i].userstatus;

                uint8_t lastonline[sizeof(uint64_t)];
                memcpy(lastonline, &m->friendlist[i].ping_lastrecv, sizeof(uint64_t));
                host_to_net(lastonline, sizeof(uint64_t));
                memcpy(&temp.ping_lastrecv, lastonline, sizeof(uint64_t));
            }

            memcpy(data + num * sizeof(struct SAVED_FRIEND), &temp, sizeof(struct SAVED_FRIEND));
            num++;
        }
    }

    return num * sizeof(struct SAVED_FRIEND);
}

static int friends_list_load(Messenger *m, const uint8_t *data, uint32_t length)
{
    if (length % sizeof(struct SAVED_FRIEND) != 0) {
        return -1;
    }

    uint32_t num = length / sizeof(struct SAVED_FRIEND);
    uint32_t i;

    for (i = 0; i < num; ++i) {
        struct SAVED_FRIEND temp;
        memcpy(&temp, data + i * sizeof(struct SAVED_FRIEND), sizeof(struct SAVED_FRIEND));

        if (temp.status >= 3) {
            int fnum = m_addfriend_norequest(m, temp.real_pk);

            if (fnum < 0)
                continue;

            setfriendname(m, fnum, temp.name, ntohs(temp.name_length));
            set_friend_statusmessage(m, fnum, temp.statusmessage, ntohs(temp.statusmessage_length));
            set_friend_userstatus(m, fnum, temp.userstatus);
            uint8_t lastonline[sizeof(uint64_t)];
            memcpy(lastonline, &temp.ping_lastrecv, sizeof(uint64_t));
            net_to_host(lastonline, sizeof(uint64_t));
            memcpy(&m->friendlist[fnum].ping_lastrecv, lastonline, sizeof(uint64_t));
        } else if (temp.status != 0) {
            /* TODO: This is not a good way to do this. */
            uint8_t address[FRIEND_ADDRESS_SIZE];
            id_copy(address, temp.real_pk);
            memcpy(address + crypto_box_PUBLICKEYBYTES, &(temp.friendrequest_nospam), sizeof(uint32_t));
            uint16_t checksum = address_checksum(address, FRIEND_ADDRESS_SIZE - sizeof(checksum));
            memcpy(address + crypto_box_PUBLICKEYBYTES + sizeof(uint32_t), &checksum, sizeof(checksum));
            m_addfriend(m, address, temp.info, ntohs(temp.info_size));
        }
    }

    return num;
}

static uint32_t saved_groups_size(const Messenger *m)
{
    return gc_count_groups(m->group_handler) * sizeof(struct SAVED_GROUP);
}

static uint32_t groups_save(const Messenger *m, uint8_t *data)
{
    uint32_t i;
    uint32_t num = 0;
    GC_Session *c = m->group_handler;

    for (i = 0; i < c->num_chats; i++) {
        if (c->chats[i].connection_state > CS_NONE && c->chats[i].connection_state < CS_INVALID) {
            struct SAVED_GROUP temp;
            memset(&temp, 0, sizeof(struct SAVED_GROUP));

            memcpy(temp.chat_public_key, c->chats[i].chat_public_key, EXT_PUBLIC_KEY);
            memcpy(temp.group_name, c->chats[i].group_name, MAX_GC_GROUP_NAME_SIZE);
            memcpy(temp.topic, c->chats[i].topic, MAX_GC_TOPIC_SIZE);
            temp.group_name_len = htons(c->chats[i].group_name_len);
            temp.topic_len = htons(c->chats[i].topic_len);

            memcpy(temp.self_public_key, c->chats[i].self_public_key, EXT_PUBLIC_KEY);
            memcpy(temp.self_secret_key, c->chats[i].self_secret_key, EXT_SECRET_KEY);
            memcpy(temp.self_invite_cert, c->chats[i].group[0].invite_certificate, INVITE_CERT_SIGNED_SIZE);
            memcpy(temp.self_role_cert, c->chats[i].group[0].role_certificate, ROLE_CERT_SIGNED_SIZE);
            memcpy(temp.self_nick, c->chats[i].group[0].nick, MAX_GC_NICK_SIZE);
            temp.self_nick_len = htons(c->chats[i].group[0].nick_len);
            temp.self_role = c->chats[i].group[0].role;
            temp.self_status = c->chats[i].group[0].status;

            uint16_t num_addrs = gc_copy_peer_addrs(&c->chats[i], temp.addrs, GROUP_SAVE_MAX_PEERS);
            temp.num_addrs = htons(num_addrs);

            memcpy(data + num * sizeof(struct SAVED_GROUP), &temp, sizeof(struct SAVED_GROUP));
            num++;
        }
    }

    return num * sizeof(struct SAVED_GROUP);
}

static int groups_load(Messenger *m, const uint8_t *data, uint32_t length)
{
    if (length % sizeof(struct SAVED_GROUP) != 0)
        return -1;

    uint32_t i, num = length / sizeof(struct SAVED_GROUP);

    for (i = 0; i < num; ++i) {
        struct SAVED_GROUP temp;
        memcpy(&temp, data + i * sizeof(struct SAVED_GROUP), sizeof(struct SAVED_GROUP));

        int ret = gc_group_load(m->group_handler, &temp);

        if (ret == -1)
            LOGGER_WARNING("Failed to join group");
    }

    return num;
}

/*  return size of the messenger data (for saving) */
uint32_t messenger_size(const Messenger *m)
{
    uint32_t size32 = sizeof(uint32_t), sizesubhead = size32 * 2;
    return   size32 * 2                                      // global cookie
             + sizesubhead + sizeof(uint32_t) + crypto_box_PUBLICKEYBYTES + crypto_box_SECRETKEYBYTES
             + sizesubhead + DHT_size(m->dht)                  // DHT
             + sizesubhead + saved_friendslist_size(m)         // Friendlist itself.
             + sizesubhead + saved_groups_size(m)              // Groupchats
             + sizesubhead + m->name_length                    // Own nickname.
             + sizesubhead + m->statusmessage_length           // status message
             + sizesubhead + 1                                 // status
             + sizesubhead + NUM_SAVED_TCP_RELAYS * sizeof(Node_format) //TCP relays
             + sizesubhead + NUM_SAVED_PATH_NODES * sizeof(Node_format) //saved path nodes
             ;
}

static uint8_t *z_state_save_subheader(uint8_t *data, uint32_t len, uint16_t type)
{
    host_to_lendian32(data, len);
    data += sizeof(uint32_t);
    host_to_lendian32(data, (host_tolendian16(MESSENGER_STATE_COOKIE_TYPE) << 16) | host_tolendian16(type));
    data += sizeof(uint32_t);
    return data;
}

/* Save the messenger in data of size Messenger_size(). */
void messenger_save(const Messenger *m, uint8_t *data)
{
    uint32_t len;
    uint16_t type;
    uint32_t *data32, size32 = sizeof(uint32_t);

    data32 = (uint32_t *)data;
    data32[0] = 0;
    data32[1] = MESSENGER_STATE_COOKIE_GLOBAL;
    data += size32 * 2;

#ifdef DEBUG
    assert(sizeof(get_nospam(&(m->fr))) == sizeof(uint32_t));
#endif
    len = size32 + crypto_box_PUBLICKEYBYTES + crypto_box_SECRETKEYBYTES;
    type = MESSENGER_STATE_TYPE_NOSPAMKEYS;
    data = z_state_save_subheader(data, len, type);
    *(uint32_t *)data = get_nospam(&(m->fr));
    save_keys(m->net_crypto, data + size32);
    data += len;

    len = DHT_size(m->dht);
    type = MESSENGER_STATE_TYPE_DHT;
    data = z_state_save_subheader(data, len, type);
    DHT_save(m->dht, data);
    data += len;

    len = saved_friendslist_size(m);
    type = MESSENGER_STATE_TYPE_FRIENDS;
    data = z_state_save_subheader(data, len, type);
    friends_list_save(m, data);
    data += len;

    len = saved_groups_size(m);
    type = MESSENGER_STATE_TYPE_GROUPS;
    data = z_state_save_subheader(data, len, type);
    len = groups_save(m, data);
    data += len;

    len = m->name_length;
    type = MESSENGER_STATE_TYPE_NAME;
    data = z_state_save_subheader(data, len, type);
    memcpy(data, m->name, len);
    data += len;

    len = m->statusmessage_length;
    type = MESSENGER_STATE_TYPE_STATUSMESSAGE;
    data = z_state_save_subheader(data, len, type);
    memcpy(data, m->statusmessage, len);
    data += len;

    len = 1;
    type = MESSENGER_STATE_TYPE_STATUS;
    data = z_state_save_subheader(data, len, type);
    *data = m->userstatus;
    data += len;

    Node_format relays[NUM_SAVED_TCP_RELAYS];
    len = sizeof(relays);
    type = MESSENGER_STATE_TYPE_TCP_RELAY;
    data = z_state_save_subheader(data, len, type);
    memset(relays, 0, len);
    copy_connected_tcp_relays(m->net_crypto, relays, NUM_SAVED_TCP_RELAYS);
    memcpy(data, relays, len);
    data += len;

    Node_format nodes[NUM_SAVED_PATH_NODES];
    len = sizeof(nodes);
    type = MESSENGER_STATE_TYPE_PATH_NODE;
    data = z_state_save_subheader(data, len, type);
    memset(nodes, 0, len);
    onion_backup_nodes(m->onion_c, nodes, NUM_SAVED_PATH_NODES);
    memcpy(data, nodes, len);
}

static int messenger_load_state_callback(void *outer, const uint8_t *data, uint32_t length, uint16_t type)
{
    Messenger *m = outer;

    switch (type) {
        case MESSENGER_STATE_TYPE_NOSPAMKEYS:
            if (length == crypto_box_PUBLICKEYBYTES + crypto_box_SECRETKEYBYTES + sizeof(uint32_t)) {
                set_nospam(&(m->fr), *(uint32_t *)data);
                load_keys(m->net_crypto, &data[sizeof(uint32_t)]);
#ifdef ENABLE_ASSOC_DHT

                if (m->dht->assoc)
                    Assoc_self_client_id_changed(m->dht->assoc, m->net_crypto->self_public_key);

#endif
            } else
                return -1;    /* critical */

            break;

        case MESSENGER_STATE_TYPE_DHT:
            DHT_load(m->dht, data, length);
            break;

        case MESSENGER_STATE_TYPE_FRIENDS:
            friends_list_load(m, data, length);
            break;

        case MESSENGER_STATE_TYPE_GROUPS:
            groups_load(m, data, length);
            break;

        case MESSENGER_STATE_TYPE_NAME:
            if ((length > 0) && (length <= MAX_NAME_LENGTH)) {
                setname(m, data, length);
            }

            break;

        case MESSENGER_STATE_TYPE_STATUSMESSAGE:
            if ((length > 0) && (length < MAX_STATUSMESSAGE_LENGTH)) {
                m_set_statusmessage(m, data, length);
            }

            break;

        case MESSENGER_STATE_TYPE_STATUS:
            if (length == 1) {
                m_set_userstatus(m, *data);
            }

            break;

        case MESSENGER_STATE_TYPE_TCP_RELAY: {
            if (length != sizeof(m->loaded_relays)) {
                return -1;
            }

            memcpy(m->loaded_relays, data, length);
            m->has_added_relays = 0;

            break;
        }

        case MESSENGER_STATE_TYPE_PATH_NODE: {
            Node_format nodes[NUM_SAVED_PATH_NODES];

            if (length != sizeof(nodes)) {
                return -1;
            }

            memcpy(nodes, data, length);
            uint32_t i;

            for (i = 0; i < NUM_SAVED_PATH_NODES; ++i) {
                onion_add_bs_path_node(m->onion_c, nodes[i].ip_port, nodes[i].public_key);
            }

            break;
        }

#ifdef DEBUG

        default:
            fprintf(stderr, "Load state: contains unrecognized part (len %u, type %u)\n",
                    length, type);
            break;
#endif
    }

    return 0;
}

/* Load the messenger from data of size length. */
int messenger_load(Messenger *m, const uint8_t *data, uint32_t length)
{
    uint32_t data32[2];
    uint32_t cookie_len = sizeof(data32);

    if (length < cookie_len)
        return -1;

    memcpy(data32, data, sizeof(data32));

    if (!data32[0] && (data32[1] == MESSENGER_STATE_COOKIE_GLOBAL))
        return load_state(messenger_load_state_callback, m, data + cookie_len,
                          length - cookie_len, MESSENGER_STATE_COOKIE_TYPE);
    else
        return -1;
}

/* Return the number of friends in the instance m.
 * You should use this to determine how much memory to allocate
 * for copy_friendlist. */
uint32_t count_friendlist(const Messenger *m)
{
    uint32_t ret = 0;
    uint32_t i;

    for (i = 0; i < m->numfriends; i++) {
        if (m->friendlist[i].status > 0) {
            ret++;
        }
    }

    return ret;
}

/* Return the number of online friends in the instance m. */
uint32_t get_num_online_friends(const Messenger *m)
{
    return m->numonline_friends;
}

/* Copy a list of valid friend IDs into the array out_list.
 * If out_list is NULL, returns 0.
 * Otherwise, returns the number of elements copied.
 * If the array was too small, the contents
 * of out_list will be truncated to list_size. */
uint32_t copy_friendlist(Messenger const *m, uint32_t *out_list, uint32_t list_size)
{
    if (!out_list)
        return 0;

    if (m->numfriends == 0) {
        return 0;
    }

    uint32_t i;
    uint32_t ret = 0;

    for (i = 0; i < m->numfriends; i++) {
        if (ret >= list_size) {
            break; /* Abandon ship */
        }

        if (m->friendlist[i].status > 0) {
            out_list[ret] = i;
            ret++;
        }
    }

    return ret;
}<|MERGE_RESOLUTION|>--- conflicted
+++ resolved
@@ -941,16 +941,10 @@
 
 /* Set the callback for group invites.
  *
-<<<<<<< HEAD
  *  Function(Messenger *m, int32_t friendnumber, const uint8_t *data, uint16_t length, void *userdata)
  */
 void m_callback_group_invite(Messenger *m, void (*function)(Messenger *m, int32_t, const uint8_t *, uint16_t, void *),
                              void *userdata)
-=======
- *  Function(Messenger *m, uint32_t friendnumber, uint8_t *data, uint16_t length)
- */
-void m_callback_group_invite(Messenger *m, void (*function)(Messenger *m, uint32_t, const uint8_t *, uint16_t))
->>>>>>> e888b89a
 {
     m->group_invite = function;
     m->group_invite_userdata = userdata;
@@ -2070,25 +2064,8 @@
             break;
         }
 
-<<<<<<< HEAD
-        case PACKET_ID_AVATAR_INFO: {
-            if (m->avatar_info_recv) {
-                /*
-                 * A malicious user may send an incomplete avatar info message.
-                 * Check if it has the correct size for the format:
-                 * [1 uint8_t: avatar format] [32 uint8_t: hash]
-                 */
-                if (data_length == AVATAR_HASH_LENGTH + 1) {
-                    (m->avatar_info_recv)(m, i, data[0], data + 1, m->avatar_info_recv_userdata);
-                }
-            }
-
-            break;
-        }
-=======
         case PACKET_ID_FILE_SENDREQUEST: {
             const unsigned int head_length = 1 + sizeof(uint32_t) + sizeof(uint64_t) + FILE_ID_LENGTH;
->>>>>>> e888b89a
 
             if (data_length < head_length)
                 break;
@@ -2112,17 +2089,6 @@
             net_to_host((uint8_t *) &filesize, sizeof(filesize));
             struct File_Transfers *ft = &m->friendlist[i].file_receiving[filenumber];
 
-<<<<<<< HEAD
-        case PACKET_ID_INVITE_GROUPCHAT: {
-            if (data_length < 1 + EXT_PUBLIC_KEY)
-                break;
-
-            if (m->group_invite)
-                (*m->group_invite)(m, i, data + 1, data_length - 1, m->group_invite_userdata);
-
-            break;
-        }
-=======
             if (ft->status != FILESTATUS_NONE)
                 break;
 
@@ -2131,7 +2097,6 @@
             ft->transferred = 0;
             ft->paused = FILE_PAUSE_NOT;
             memcpy(ft->id, data + 1 + sizeof(uint32_t) + sizeof(uint64_t), FILE_ID_LENGTH);
->>>>>>> e888b89a
 
             uint8_t filename_terminated[filename_length + 1];
             uint8_t *filename = NULL;
@@ -2247,6 +2212,15 @@
             break;
         }
 
+        case PACKET_ID_INVITE_GROUPCHAT: {
+            if (data_length < 1 + EXT_PUBLIC_KEY)
+                break;
+
+            if (m->group_invite)
+                (*m->group_invite)(m, i, data + 1, data_length - 1, m->group_invite_userdata);
+
+            break;
+        }
         default: {
             handle_custom_lossless_packet(object, i, temp, len);
             break;
