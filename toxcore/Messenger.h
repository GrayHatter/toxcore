/* Messenger.h
 *
 * An implementation of a simple text chat only messenger on the tox network core.
 *
 * NOTE: All the text in the messages must be encoded using UTF-8
 *
 *  Copyright (C) 2013 Tox project All Rights Reserved.
 *
 *  This file is part of Tox.
 *
 *  Tox is free software: you can redistribute it and/or modify
 *  it under the terms of the GNU General Public License as published by
 *  the Free Software Foundation, either version 3 of the License, or
 *  (at your option) any later version.
 *
 *  Tox is distributed in the hope that it will be useful,
 *  but WITHOUT ANY WARRANTY; without even the implied warranty of
 *  MERCHANTABILITY or FITNESS FOR A PARTICULAR PURPOSE.  See the
 *  GNU General Public License for more details.
 *
 *  You should have received a copy of the GNU General Public License
 *  along with Tox.  If not, see <http://www.gnu.org/licenses/>.
 *
 */

#ifndef MESSENGER_H
#define MESSENGER_H

#include "friend_requests.h"
#include "LAN_discovery.h"
#include "friend_connection.h"

#define MAX_NAME_LENGTH 128
/* TODO: this must depend on other variable. */
#define MAX_STATUSMESSAGE_LENGTH 1007
#define AVATAR_MAX_DATA_LENGTH 16384
#define AVATAR_HASH_LENGTH crypto_hash_sha256_BYTES


#define FRIEND_ADDRESS_SIZE (crypto_box_PUBLICKEYBYTES + sizeof(uint32_t) + sizeof(uint16_t))

/* NOTE: Packet ids below 17 must never be used. */
#define PACKET_ID_SHARE_RELAYS 17
#define PACKET_ID_NICKNAME 48
#define PACKET_ID_STATUSMESSAGE 49
#define PACKET_ID_USERSTATUS 50
#define PACKET_ID_TYPING 51
#define PACKET_ID_AVATAR_INFO_REQ 52
#define PACKET_ID_AVATAR_INFO 53
#define PACKET_ID_AVATAR_DATA_CONTROL 54
#define PACKET_ID_AVATAR_DATA_START 55
#define PACKET_ID_AVATAR_DATA_PUSH 56
#define PACKET_ID_RECEIPT 63
#define PACKET_ID_MESSAGE 64
#define PACKET_ID_ACTION 65
#define PACKET_ID_MSI 69
#define PACKET_ID_FILE_SENDREQUEST 80
#define PACKET_ID_FILE_CONTROL 81
#define PACKET_ID_FILE_DATA 82
#define PACKET_ID_INVITE_GROUPCHAT 96
#define PACKET_ID_MESSAGE_GROUPCHAT 97


/* Max number of tcp relays sent to friends */
#define MAX_SHARED_RELAYS 16

/* All packets starting with a byte in this range can be used for anything. */
#define PACKET_ID_LOSSLESS_RANGE_START 160
#define PACKET_ID_LOSSLESS_RANGE_SIZE 32

typedef struct {
    uint8_t ipv6enabled;
    uint8_t udp_disabled;
    uint8_t proxy_enabled;
    TCP_Proxy_Info proxy_info;
} Messenger_Options;

/* Status definitions. */
enum {
    NOFRIEND,
    FRIEND_ADDED,
    FRIEND_REQUESTED,
    FRIEND_CONFIRMED,
    FRIEND_ONLINE,
};

/* Errors for m_addfriend
 * FAERR - Friend Add Error
 */
enum {
    FAERR_TOOLONG = -1,
    FAERR_NOMESSAGE = -2,
    FAERR_OWNKEY = -3,
    FAERR_ALREADYSENT = -4,
    FAERR_UNKNOWN = -5,
    FAERR_BADCHECKSUM = -6,
    FAERR_SETNEWNOSPAM = -7,
    FAERR_NOMEM = -8
};

/* Default start timeout in seconds between friend requests. */
#define FRIENDREQUEST_TIMEOUT 5;

/* Interval between the sending of tcp relay information */
#define FRIEND_SHARE_RELAYS_INTERVAL (5 * 60)

/* Must be < MAX_CRYPTO_DATA_SIZE */
#define AVATAR_DATA_MAX_CHUNK_SIZE (MAX_CRYPTO_DATA_SIZE-1)

/* Per-friend data limit for avatar data requests */
#define AVATAR_DATA_TRANSFER_LIMIT  (10*AVATAR_MAX_DATA_LENGTH)
#define AVATAR_DATA_TRANSFER_TIMEOUT    (60) /* 164kB every 60 seconds is not a lot */


/* USERSTATUS -
 * Represents userstatuses someone can have.
 */

typedef enum {
    USERSTATUS_NONE,
    USERSTATUS_AWAY,
    USERSTATUS_BUSY,
    USERSTATUS_INVALID
}
USERSTATUS;

/* AVATAR_FORMAT -
 * Data formats for user avatar images
 */
typedef enum {
    AVATAR_FORMAT_NONE = 0,
    AVATAR_FORMAT_PNG
}
AVATAR_FORMAT;

/* AVATAR_DATACONTROL
 * To control avatar data requests (PACKET_ID_AVATAR_DATA_CONTROL)
 */
typedef enum {
    AVATAR_DATACONTROL_REQ,
    AVATAR_DATACONTROL_ERROR
}
AVATAR_DATACONTROL;

typedef struct {
    uint8_t started;
    AVATAR_FORMAT format;
    uint8_t hash[AVATAR_HASH_LENGTH];
    uint32_t total_length;
    uint32_t bytes_received;
    uint8_t data[AVATAR_MAX_DATA_LENGTH];
}
AVATAR_RECEIVEDATA;

typedef struct {
    /* Fields only used to limit the network usage from a given friend */
    uint32_t bytes_sent;    /* Total bytes send to this user */
    uint64_t last_reset;    /* Time the data counter was last reset */
}
AVATAR_SENDDATA;


struct File_Transfers {
    uint64_t size;
    uint64_t transferred;
    uint8_t status; /* 0 == no transfer, 1 = not accepted, 2 = paused by the other, 3 = transferring, 4 = broken, 5 = paused by us */
};
enum {
    FILESTATUS_NONE,
    FILESTATUS_NOT_ACCEPTED,
    FILESTATUS_PAUSED_BY_OTHER,
    FILESTATUS_TRANSFERRING,
    FILESTATUS_BROKEN,
    FILESTATUS_PAUSED_BY_US,
    FILESTATUS_TEMPORARY
};
/* This cannot be bigger than 256 */
#define MAX_CONCURRENT_FILE_PIPES 256

enum {
    FILECONTROL_ACCEPT,
    FILECONTROL_PAUSE,
    FILECONTROL_KILL,
    FILECONTROL_FINISHED,
    FILECONTROL_RESUME_BROKEN
};

typedef struct {
    uint8_t client_id[crypto_box_PUBLICKEYBYTES];
    int friendcon_id;

    uint64_t friendrequest_lastsent; // Time at which the last friend request was sent.
    uint32_t friendrequest_timeout; // The timeout between successful friendrequest sending attempts.
    uint8_t status; // 0 if no friend, 1 if added, 2 if friend request sent, 3 if confirmed friend, 4 if online.
    uint8_t info[MAX_FRIEND_REQUEST_DATA_SIZE]; // the data that is sent during the friend requests we do.
    uint8_t name[MAX_NAME_LENGTH];
    uint16_t name_length;
    uint8_t name_sent; // 0 if we didn't send our name to this friend 1 if we have.
    uint8_t *statusmessage;
    uint16_t statusmessage_length;
    uint8_t statusmessage_sent;
    USERSTATUS userstatus;
    uint8_t userstatus_sent;
    uint8_t avatar_info_sent;
    uint8_t user_istyping;
    uint8_t user_istyping_sent;
    uint8_t is_typing;
    uint16_t info_size; // Length of the info.
    uint32_t message_id; // a semi-unique id used in read receipts.
    uint8_t receives_read_receipts; // shall we send read receipts to this person?
    uint32_t friendrequest_nospam; // The nospam number used in the friend request.
    uint64_t ping_lastrecv;//TODO remove
    uint64_t share_relays_lastsent;
    struct File_Transfers file_sending[MAX_CONCURRENT_FILE_PIPES];
    struct File_Transfers file_receiving[MAX_CONCURRENT_FILE_PIPES];

    AVATAR_SENDDATA avatar_send_data;
    AVATAR_RECEIVEDATA *avatar_recv_data;    // We are receiving avatar data from this friend.

    struct {
        int (*function)(void *object, const uint8_t *data, uint32_t len);
        void *object;
    } lossy_packethandlers[PACKET_ID_LOSSY_RANGE_SIZE];

    struct {
        int (*function)(void *object, const uint8_t *data, uint32_t len);
        void *object;
    } lossless_packethandlers[PACKET_ID_LOSSLESS_RANGE_SIZE];
} Friend;


typedef struct Messenger {

    Networking_Core *net;
    Net_Crypto *net_crypto;
    DHT *dht;

    Onion *onion;
    Onion_Announce *onion_a;
    Onion_Client *onion_c;

    Friend_Connections *fr_c;

    Friend_Requests fr;
    uint8_t name[MAX_NAME_LENGTH];
    uint16_t name_length;

    uint8_t statusmessage[MAX_STATUSMESSAGE_LENGTH];
    uint16_t statusmessage_length;

    USERSTATUS userstatus;

    AVATAR_FORMAT avatar_format;
    uint8_t *avatar_data;
    uint32_t avatar_data_length;
    uint8_t avatar_hash[AVATAR_HASH_LENGTH];

    Friend *friendlist;
    uint32_t numfriends;

    uint32_t numonline_friends;

    uint64_t last_LANdiscovery;

#define NUM_SAVED_TCP_RELAYS 8
    uint8_t has_added_relays; // If the first connection has occurred in do_messenger
    Node_format loaded_relays[NUM_SAVED_TCP_RELAYS]; // Relays loaded from config

    void (*friend_message)(struct Messenger *m, int32_t, const uint8_t *, uint16_t, void *);
    void *friend_message_userdata;
    void (*friend_action)(struct Messenger *m, int32_t, const uint8_t *, uint16_t, void *);
    void *friend_action_userdata;
    void (*friend_namechange)(struct Messenger *m, int32_t, const uint8_t *, uint16_t, void *);
    void *friend_namechange_userdata;
    void (*friend_statusmessagechange)(struct Messenger *m, int32_t, const uint8_t *, uint16_t, void *);
    void *friend_statusmessagechange_userdata;
    void (*friend_userstatuschange)(struct Messenger *m, int32_t, uint8_t, void *);
    void *friend_userstatuschange_userdata;
    void (*friend_typingchange)(struct Messenger *m, int32_t, uint8_t, void *);
    void *friend_typingchange_userdata;
    void (*read_receipt)(struct Messenger *m, int32_t, uint32_t, void *);
    void *read_receipt_userdata;
    void (*friend_statuschange)(struct Messenger *m, int32_t, uint8_t, void *);
    void *friend_statuschange_userdata;
    void (*friend_connectionstatuschange)(struct Messenger *m, int32_t, uint8_t, void *);
    void *friend_connectionstatuschange_userdata;
    void (*friend_connectionstatuschange_internal)(struct Messenger *m, int32_t, uint8_t, void *);
    void *friend_connectionstatuschange_internal_userdata;
    void *avatar_info_recv_userdata;
    void (*avatar_info_recv)(struct Messenger *m, int32_t, uint8_t, uint8_t *, void *);
    void *avatar_data_recv_userdata;
    void (*avatar_data_recv)(struct Messenger *m, int32_t, uint8_t, uint8_t *, uint8_t *, uint32_t, void *);

    void *group_chat_object; /* Set by new_groupchats()*/
    void (*group_invite)(struct Messenger *m, int32_t, const uint8_t *, uint16_t);
    void (*group_message)(struct Messenger *m, int32_t, const uint8_t *, uint16_t);

    void (*file_sendrequest)(struct Messenger *m, int32_t, uint8_t, uint64_t, const uint8_t *, uint16_t, void *);
    void *file_sendrequest_userdata;
    void (*file_filecontrol)(struct Messenger *m, int32_t, uint8_t, uint8_t, uint8_t, const uint8_t *, uint16_t, void *);
    void *file_filecontrol_userdata;
    void (*file_filedata)(struct Messenger *m, int32_t, uint8_t, const uint8_t *, uint16_t length, void *);
    void *file_filedata_userdata;

    void (*msi_packet)(struct Messenger *m, int32_t, const uint8_t *, uint16_t, void *);
    void *msi_packet_userdata;

    Messenger_Options options;
} Messenger;

/* Format: [client_id (32 bytes)][nospam number (4 bytes)][checksum (2 bytes)]
 *
 *  return FRIEND_ADDRESS_SIZE byte address to give to others.
 */
void getaddress(const Messenger *m, uint8_t *address);

/* Add a friend.
 * Set the data that will be sent along with friend request.
 * address is the address of the friend (returned by getaddress of the friend you wish to add) it must be FRIEND_ADDRESS_SIZE bytes. TODO: add checksum.
 * data is the data and length is the length.
 *
 *  return the friend number if success.
 *  return -1 if message length is too long.
 *  return -2 if no message (message length must be >= 1 byte).
 *  return -3 if user's own key.
 *  return -4 if friend request already sent or already a friend.
 *  return -5 for unknown error.
 *  return -6 if bad checksum in address.
 *  return -7 if the friend was already there but the nospam was different.
 *  (the nospam for that friend was set to the new one).
 *  return -8 if increasing the friend list size fails.
 */
int32_t m_addfriend(Messenger *m, const uint8_t *address, const uint8_t *data, uint16_t length);


/* Add a friend without sending a friendrequest.
 *  return the friend number if success.
 *  return -1 if failure.
 */
int32_t m_addfriend_norequest(Messenger *m, const uint8_t *client_id);

/*  return the friend number associated to that client id.
 *  return -1 if no such friend.
 */
int32_t getfriend_id(const Messenger *m, const uint8_t *client_id);

/* Copies the public key associated to that friend id into client_id buffer.
 * Make sure that client_id is of size CLIENT_ID_SIZE.
 *
 *  return 0 if success
 *  return -1 if failure
 */
int getclient_id(const Messenger *m, int32_t friendnumber, uint8_t *client_id);

/* Remove a friend.
 *
 *  return 0 if success
 *  return -1 if failure
 */
int m_delfriend(Messenger *m, int32_t friendnumber);

/* Checks friend's connecting status.
 *
 *  return 1 if friend is connected to us (Online).
 *  return 0 if friend is not connected to us (Offline).
 *  return -1 on failure.
 */
int m_get_friend_connectionstatus(const Messenger *m, int32_t friendnumber);

/* Checks if there exists a friend with given friendnumber.
 *
 *  return 1 if friend exists.
 *  return 0 if friend doesn't exist.
 */
int m_friend_exists(const Messenger *m, int32_t friendnumber);

/* Send a text chat message to an online friend.
 *
 *  return the message id if packet was successfully put into the send queue.
 *  return 0 if it was not.
 *
 *  You will want to retain the return value, it will be passed to your read_receipt callback
 *  if one is received.
 *  m_sendmessage_withid will send a message with the id of your choosing,
 *  however we can generate an id for you by calling plain m_sendmessage.
 */
uint32_t m_sendmessage(Messenger *m, int32_t friendnumber, const uint8_t *message, uint32_t length);
uint32_t m_sendmessage_withid(Messenger *m, int32_t friendnumber, uint32_t theid, const uint8_t *message,
                              uint32_t length);

/* Send an action to an online friend.
 *
 *  return the message id if packet was successfully put into the send queue.
 *  return 0 if it was not.
 *
 *  You will want to retain the return value, it will be passed to your read_receipt callback
 *  if one is received.
 *  m_sendaction_withid will send an action message with the id of your choosing,
 *  however we can generate an id for you by calling plain m_sendaction.
 */
uint32_t m_sendaction(Messenger *m, int32_t friendnumber, const uint8_t *action, uint32_t length);
uint32_t m_sendaction_withid(const Messenger *m, int32_t friendnumber, uint32_t theid, const uint8_t *action,
                             uint32_t length);

/* Set the name and name_length of a friend.
 * name must be a string of maximum MAX_NAME_LENGTH length.
 * length must be at least 1 byte.
 * length is the length of name with the NULL terminator.
 *
 *  return 0 if success.
 *  return -1 if failure.
 */
int setfriendname(Messenger *m, int32_t friendnumber, const uint8_t *name, uint16_t length);

/* Set our nickname.
 * name must be a string of maximum MAX_NAME_LENGTH length.
 * length must be at least 1 byte.
 * length is the length of name with the NULL terminator.
 *
 *  return 0 if success.
 *  return -1 if failure.
 */
int setname(Messenger *m, const uint8_t *name, uint16_t length);

/*
 * Get your nickname.
 * m - The messenger context to use.
 * name needs to be a valid memory location with a size of at least MAX_NAME_LENGTH bytes.
 *
 *  return length of the name.
 *  return 0 on error.
 */
uint16_t getself_name(const Messenger *m, uint8_t *name);

/* Get name of friendnumber and put it in name.
 * name needs to be a valid memory location with a size of at least MAX_NAME_LENGTH (128) bytes.
 *
 *  return length of name if success.
 *  return -1 if failure.
 */
int getname(const Messenger *m, int32_t friendnumber, uint8_t *name);

/*  return the length of name, including null on success.
 *  return -1 on failure.
 */
int m_get_name_size(const Messenger *m, int32_t friendnumber);
int m_get_self_name_size(const Messenger *m);

/* Set our user status.
 * You are responsible for freeing status after.
 *
 *  returns 0 on success.
 *  returns -1 on failure.
 */
int m_set_statusmessage(Messenger *m, const uint8_t *status, uint16_t length);
int m_set_userstatus(Messenger *m, uint8_t status);

/*  return the length of friendnumber's status message, including null on success.
 *  return -1 on failure.
 */
int m_get_statusmessage_size(const Messenger *m, int32_t friendnumber);
int m_get_self_statusmessage_size(const Messenger *m);

/* Copy friendnumber's status message into buf, truncating if size is over maxlen.
 * Get the size you need to allocate from m_get_statusmessage_size.
 * The self variant will copy our own status message.
 *
 * returns the length of the copied data on success
 * retruns -1 on failure.
 */
int m_copy_statusmessage(const Messenger *m, int32_t friendnumber, uint8_t *buf, uint32_t maxlen);
int m_copy_self_statusmessage(const Messenger *m, uint8_t *buf, uint32_t maxlen);

/*  return one of USERSTATUS values.
 *  Values unknown to your application should be represented as USERSTATUS_NONE.
 *  As above, the self variant will return our own USERSTATUS.
 *  If friendnumber is invalid, this shall return USERSTATUS_INVALID.
 */
uint8_t m_get_userstatus(const Messenger *m, int32_t friendnumber);
uint8_t m_get_self_userstatus(const Messenger *m);


/* Set the user avatar image data.
 * This should be made before connecting, so we will not announce that the user have no avatar
 * before setting and announcing a new one, forcing the peers to re-download it.
 *
 * Notice that the library treats the image as raw data and does not interpret it by any way.
 *
 * Arguments:
 *  format - Avatar image format or NONE for user with no avatar (see AVATAR_FORMAT);
 *  data - pointer to the avatar data (may be NULL it the format is NONE);
 *  length - length of image data. Must be <= MAX_AVATAR_DATA_LENGTH.
 *
 * returns 0 on success
 * returns -1 on failure.
 */
int m_set_avatar(Messenger *m, uint8_t format, const uint8_t *data, uint32_t length);

/* Unsets the user avatar.

   returns 0 on success (currently always returns 0) */
int m_unset_avatar(Messenger *m);

/* Get avatar data from the current user.
 * Copies the current user avatar data to the destination buffer and sets the image format
 * accordingly.
 *
 * If the avatar format is NONE, the buffer 'buf' isleft uninitialized, 'hash' is zeroed, and
 * 'length' is set to zero.
 *
 * If any of the pointers format, buf, length, and hash are NULL, that particular field will be ignored.
 *
 * Arguments:
 *   format - destination pointer to the avatar image format (see AVATAR_FORMAT);
 *   buf - destination buffer to the image data. Must have at least 'maxlen' bytes;
 *   length - destination pointer to the image data length;
 *   maxlen - length of the destination buffer 'buf';
 *   hash - destination pointer to the avatar hash (it must be exactly AVATAR_HASH_LENGTH bytes long).
 *
 * returns 0 on success;
 * returns -1 on failure.
 *
 */
int m_get_self_avatar(const Messenger *m, uint8_t *format, uint8_t *buf, uint32_t *length, uint32_t maxlen,
                      uint8_t *hash);

/* Generates a cryptographic hash of the given data.
 * This function may be used by clients for any purpose, but is provided primarily for
 * validating cached avatars.
 * This function is a wrapper to internal message-digest functions.
 *
 * Arguments:
 *  hash - destination buffer for the hash data, it must be exactly crypto_hash_sha256_BYTES bytes long.
 *  data - data to be hashed;
 *  datalen - length of the data;
 *
 * returns 0 on success
 * returns -1 on failure.
 */
int m_hash(uint8_t *hash, const uint8_t *data, const uint32_t datalen);

/* Generates a cryptographic hash of the given avatar data.
 * This function is a wrapper to m_hash and specifically provided
 * to generate hashes from user avatars that may be memcmp()ed with the values returned by the
 * other avatar functions. It is specially important to validate cached avatars.
 *
 * Arguments:
 *  hash - destination buffer for the hash data, it must be exactly AVATAR_HASH_LENGTH bytes long.
 *  data - avatar image data;
 *  datalen - length of the avatar image data; it must be <= MAX_AVATAR_DATA_LENGTH.
 *
 * returns 0 on success
 * returns -1 on failure.
 */
int m_avatar_hash(uint8_t *hash, const uint8_t *data, const uint32_t datalen);

/* Request avatar information from a friend.
 * Asks a friend to provide their avatar information (image format and hash). The friend may
 * or may not answer this request and, if answered, the information will be provided through
 * the callback 'avatar_info'.
 *
 * returns 0 on success
 * returns -1 on failure.
 */
int m_request_avatar_info(const Messenger *m, const int32_t friendnumber);

/* Send an unrequested avatar information to a friend.
 * Sends our avatar format and hash to a friend; he/she can use this information to validate
 * an avatar from the cache and may (or not) reply with an avatar data request.
 *
 * Notice: it is NOT necessary to send these notification after changing the avatar or
 * connecting. The library already does this.
 *
 * returns 0 on success
 * returns -1 on failure.
 */
int m_send_avatar_info(const Messenger *m, const int32_t friendnumber);


/* Request the avatar data from a friend.
 * Ask a friend to send their avatar data. The friend may or may not answer this request and,
 * if answered, the information will be provided in callback 'avatar_data'.
 *
 * returns 0 on sucess
 * returns -1 on failure.
 */
int m_request_avatar_data(const Messenger *m, const int32_t friendnumber);


/* returns timestamp of last time friendnumber was seen online, or 0 if never seen.
 * returns -1 on error.
 */
uint64_t m_get_last_online(const Messenger *m, int32_t friendnumber);

/* Set our typing status for a friend.
 * You are responsible for turning it on or off.
 *
 * returns 0 on success.
 * returns -1 on failure.
 */
int m_set_usertyping(Messenger *m, int32_t friendnumber, uint8_t is_typing);

/* Get the typing status of a friend.
 *
 * returns 0 if friend is not typing.
 * returns 1 if friend is typing.
 */
uint8_t m_get_istyping(const Messenger *m, int32_t friendnumber);

/* Sets whether we send read receipts for friendnumber.
 * This function is not lazy, and it will fail if yesno is not (0 or 1).
 */
void m_set_sends_receipts(Messenger *m, int32_t friendnumber, int yesno);

/* Set the function that will be executed when a friend request is received.
 *  Function format is function(uint8_t * public_key, uint8_t * data, uint16_t length)
 */
void m_callback_friendrequest(Messenger *m, void (*function)(Messenger *m, const uint8_t *, const uint8_t *, uint16_t,
                              void *), void *userdata);

/* Set the function that will be executed when a message from a friend is received.
 *  Function format is: function(int32_t friendnumber, uint8_t * message, uint32_t length)
 */
void m_callback_friendmessage(Messenger *m, void (*function)(Messenger *m, int32_t, const uint8_t *, uint16_t, void *),
                              void *userdata);

/* Set the function that will be executed when an action from a friend is received.
 *  Function format is: function(int32_t friendnumber, uint8_t * action, uint32_t length)
 */
void m_callback_action(Messenger *m, void (*function)(Messenger *m, int32_t, const uint8_t *, uint16_t, void *),
                       void *userdata);

/* Set the callback for name changes.
 *  Function(int32_t friendnumber, uint8_t *newname, uint16_t length)
 *  You are not responsible for freeing newname.
 */
void m_callback_namechange(Messenger *m, void (*function)(Messenger *m, int32_t, const uint8_t *, uint16_t, void *),
                           void *userdata);

/* Set the callback for status message changes.
 *  Function(int32_t friendnumber, uint8_t *newstatus, uint16_t length)
 *
 *  You are not responsible for freeing newstatus
 */
void m_callback_statusmessage(Messenger *m, void (*function)(Messenger *m, int32_t, const uint8_t *, uint16_t, void *),
                              void *userdata);

/* Set the callback for status type changes.
 *  Function(int32_t friendnumber, USERSTATUS kind)
 */
void m_callback_userstatus(Messenger *m, void (*function)(Messenger *m, int32_t, uint8_t, void *), void *userdata);

/* Set the callback for typing changes.
 *  Function(int32_t friendnumber, uint8_t is_typing)
 */
void m_callback_typingchange(Messenger *m, void(*function)(Messenger *m, int32_t, uint8_t, void *), void *userdata);

/* Set the callback for read receipts.
 *  Function(int32_t friendnumber, uint32_t receipt)
 *
 *  If you are keeping a record of returns from m_sendmessage,
 *  receipt might be one of those values, meaning the message
 *  has been received on the other side.
 *  Since core doesn't track ids for you, receipt may not correspond to any message.
 *  In that case, you should discard it.
 */
void m_callback_read_receipt(Messenger *m, void (*function)(Messenger *m, int32_t, uint32_t, void *), void *userdata);

/* Set the callback for connection status changes.
 *  function(int32_t friendnumber, uint8_t status)
 *
 *  Status:
 *    0 -- friend went offline after being previously online.
 *    1 -- friend went online.
 *
 *  Note that this callback is not called when adding friends, thus the "after
 *  being previously online" part.
 *  It's assumed that when adding friends, their connection status is offline.
 */
void m_callback_connectionstatus(Messenger *m, void (*function)(Messenger *m, int32_t, uint8_t, void *),
                                 void *userdata);
/* Same as previous but for internal A/V core usage only */
void m_callback_connectionstatus_internal_av(Messenger *m, void (*function)(Messenger *m, int32_t, uint8_t, void *),
        void *userdata);


/* Set the callback function for avatar information.
 * This callback will be called when avatar information are received from friends. These events
 * can arrive at anytime, but are usually received uppon connection and in reply of avatar
 * information requests.
 *
 * Function format is:
 *  function(Tox *tox, int32_t friendnumber, uint8_t format, uint8_t *hash, void *userdata)
 *
 * where 'format' is the avatar image format (see AVATAR_FORMAT) and 'hash' is the hash of
 * the avatar data for caching purposes and it is exactly AVATAR_HASH_LENGTH long. If the
 * image format is NONE, the hash is zeroed.
 *
 */
void m_callback_avatar_info(Messenger *m, void (*function)(Messenger *m, int32_t, uint8_t, uint8_t *, void *),
                            void *userdata);


/* Set the callback function for avatar data.
 * This callback will be called when the complete avatar data was correctly received from a
 * friend. This only happens in reply of a avatar data request (see tox_request_avatar_data);
 *
 * Function format is:
 *  function(Tox *tox, int32_t friendnumber, uint8_t format, uint8_t *hash, uint8_t *data, uint32_t datalen, void *userdata)
 *
 * where 'format' is the avatar image format (see AVATAR_FORMAT); 'hash' is the
 * locally-calculated cryptographic hash of the avatar data and it is exactly
 * AVATAR_HASH_LENGTH long; 'data' is the avatar image data and 'datalen' is the length
 * of such data.
 *
 * If format is NONE, 'data' is NULL, 'datalen' is zero, and the hash is zeroed. The hash is
 * always validated locally with the function tox_avatar_hash and ensured to match the image
 * data, so this value can be safely used to compare with cached avatars.
 *
 * WARNING: users MUST treat all avatar image data received from another peer as untrusted and
 * potentially malicious. The library only ensures that the data which arrived is the same the
 * other user sent, and does not interpret or validate any image data.
 */
void m_callback_avatar_data(Messenger *m, void (*function)(Messenger *m, int32_t, uint8_t, uint8_t *, uint8_t *,
                            uint32_t, void *), void *userdata);



/**********GROUP CHATS************/

<<<<<<< HEAD
/* Copies group peer self pk into self_public_key
*/
int groupchat_get_self_pk(const Messenger *m, int groupnumber, uint8_t *self_public_key);

/* Copies group chat pk into chat_public_key
*/
int groupchat_get_chatid(const Messenger *m, int groupnumber, uint8_t *chat_public_key);

/* Sets chatid.
 * Use in case you want to join the chat (not create)
 * return 0 on success.
 * return -1 on failure.
 */
int groupchat_set_chatid(Messenger *m, int groupnumber, uint8_t *chat_public_key);

/* Creates new groupchat credentials instance.
* Use in case you want to initiate the chat aka founder
* return 0 on success.
* return -1 on failure.
*/
int create_groupchat_credentials(Messenger *m, int groupnumber);

/* Announce yourself when going online
 * return 0 on success.
 * return -1 on failure.
 */
int groupchat_self_announce(Messenger *m, int groupnumber);

/* Use to find online chat members
 * return 0 on success.
 * return -1 on failure.
 */
int groupchat_lookup(Messenger *m, int groupnumber);

/* Use to join group chat
 * return 0 on success.
 * return -1 on failure.
 */
int groupchat_join(Messenger *m, int groupnumber);

/* Creates a new groupchat and puts it in the chats array.
*
* return group number on success.
* return -1 on failure.
*/
int add_groupchat(Messenger *m);

/* Delete a groupchat from the chats array.
*
* return 0 on success.
* return -1 if failure.
*/
int del_groupchat(Messenger *m, int groupnumber);
=======
/* Set the callback for group invites.
 *
 *  Function(Messenger *m, int32_t friendnumber, uint8_t *data, uint16_t length)
 */
void m_callback_group_invite(Messenger *m, void (*function)(Messenger *m, int32_t, const uint8_t *, uint16_t));

/* Send a group invite packet.
 *
 *  return 1 on success
 *  return 0 on failure
 */
int send_group_invite_packet(const Messenger *m, int32_t friendnumber, const uint8_t *data, uint16_t length);
>>>>>>> 72d6a92e

/****************FILE SENDING*****************/


/* Set the callback for file send requests.
 *
 *  Function(Tox *tox, int32_t friendnumber, uint8_t filenumber, uint64_t filesize, uint8_t *filename, uint16_t filename_length, void *userdata)
 */
void callback_file_sendrequest(Messenger *m, void (*function)(Messenger *m, int32_t, uint8_t, uint64_t, const uint8_t *,
                               uint16_t, void *), void *userdata);

/* Set the callback for file control requests.
 *
 *  Function(Tox *tox, int32_t friendnumber, uint8_t send_receive, uint8_t filenumber, uint8_t control_type, uint8_t *data, uint16_t length, void *userdata)
 *
 */
void callback_file_control(Messenger *m, void (*function)(Messenger *m, int32_t, uint8_t, uint8_t, uint8_t,
                           const uint8_t *, uint16_t, void *), void *userdata);

/* Set the callback for file data.
 *
 *  Function(Tox *tox, int32_t friendnumber, uint8_t filenumber, uint8_t *data, uint16_t length, void *userdata)
 *
 */
void callback_file_data(Messenger *m, void (*function)(Messenger *m, int32_t, uint8_t, const uint8_t *, uint16_t length,
                        void *), void *userdata);

/* Send a file send request.
 * Maximum filename length is 255 bytes.
 *  return 1 on success
 *  return 0 on failure
 */
int file_sendrequest(const Messenger *m, int32_t friendnumber, uint8_t filenumber, uint64_t filesize,
                     const uint8_t *filename, uint16_t filename_length);

/* Send a file send request.
 * Maximum filename length is 255 bytes.
 *  return file number on success
 *  return -1 on failure
 */
int new_filesender(const Messenger *m, int32_t friendnumber, uint64_t filesize, const uint8_t *filename,
                   uint16_t filename_length);

/* Send a file control request.
 * send_receive is 0 if we want the control packet to target a sending file, 1 if it targets a receiving file.
 *
 *  return 1 on success
 *  return 0 on failure
 */
int file_control(const Messenger *m, int32_t friendnumber, uint8_t send_receive, uint8_t filenumber, uint8_t message_id,
                 const uint8_t *data, uint16_t length);

/* Send file data.
 *
 *  return 1 on success
 *  return 0 on failure
 */
int file_data(const Messenger *m, int32_t friendnumber, uint8_t filenumber, const uint8_t *data, uint16_t length);

/* Give the number of bytes left to be sent/received.
 *
 *  send_receive is 0 if we want the sending files, 1 if we want the receiving.
 *
 *  return number of bytes remaining to be sent/received on success
 *  return 0 on failure
 */
uint64_t file_dataremaining(const Messenger *m, int32_t friendnumber, uint8_t filenumber, uint8_t send_receive);

/*************** A/V related ******************/

/* Set the callback for msi packets.
 *
 *  Function(Messenger *m, int32_t friendnumber, uint8_t *data, uint16_t length, void *userdata)
 */
void m_callback_msi_packet(Messenger *m, void (*function)(Messenger *m, int32_t, const uint8_t *, uint16_t, void *),
                           void *userdata);

/* Send an msi packet.
 *
 *  return 1 on success
 *  return 0 on failure
 */
int m_msi_packet(const Messenger *m, int32_t friendnumber, const uint8_t *data, uint16_t length);

/**********************************************/

/* Set handlers for custom lossy packets (RTP packets for example.)
 *
 * return -1 on failure.
 * return 0 on success.
 */
int custom_lossy_packet_registerhandler(Messenger *m, int32_t friendnumber, uint8_t byte,
                                        int (*packet_handler_callback)(void *object, const uint8_t *data, uint32_t len), void *object);

/* High level function to send custom lossy packets.
 *
 * return -1 on failure.
 * return 0 on success.
 */
int send_custom_lossy_packet(const Messenger *m, int32_t friendnumber, const uint8_t *data, uint32_t length);


/* Set handlers for custom lossless packets.
 *
 * byte must be in PACKET_ID_LOSSLESS_RANGE_START PACKET_ID_LOSSLESS_RANGE_SIZE range.
 *
 * return -1 on failure.
 * return 0 on success.
 */
int custom_lossless_packet_registerhandler(Messenger *m, int32_t friendnumber, uint8_t byte,
        int (*packet_handler_callback)(void *object, const uint8_t *data, uint32_t len), void *object);

/* High level function to send custom lossless packets.
 *
 * return -1 on failure.
 * return 0 on success.
 */
int send_custom_lossless_packet(const Messenger *m, int32_t friendnumber, const uint8_t *data, uint32_t length);

/**********************************************/
/* Run this at startup.
 *  return allocated instance of Messenger on success.
 *  return 0 if there are problems.
 */
Messenger *new_messenger(Messenger_Options *options);

/* Run this before closing shop
 * Free all datastructures.
 */
void kill_messenger(Messenger *m);

/* The main loop that needs to be run at least 20 times per second. */
void do_messenger(Messenger *m);

/* Return the time in milliseconds before do_messenger() should be called again
 * for optimal performance.
 *
 * returns time (in ms) before the next do_messenger() needs to be run on success.
 */
uint32_t messenger_run_interval(Messenger *m);

/* SAVING AND LOADING FUNCTIONS: */

/* return size of the messenger data (for saving). */
uint32_t messenger_size(const Messenger *m);

/* Save the messenger in data (must be allocated memory of size Messenger_size()) */
void messenger_save(const Messenger *m, uint8_t *data);

/* Load the messenger from data of size length. */
int messenger_load(Messenger *m, const uint8_t *data, uint32_t length);

/* Return the number of friends in the instance m.
 * You should use this to determine how much memory to allocate
 * for copy_friendlist. */
uint32_t count_friendlist(const Messenger *m);

/* Return the number of online friends in the instance m. */
uint32_t get_num_online_friends(const Messenger *m);

/* Copy a list of valid friend IDs into the array out_list.
 * If out_list is NULL, returns 0.
 * Otherwise, returns the number of elements copied.
 * If the array was too small, the contents
 * of out_list will be truncated to list_size. */
uint32_t copy_friendlist(const Messenger *m, int32_t *out_list, uint32_t list_size);

/* Allocate and return a list of valid friend id's. List must be freed by the
 * caller.
 *
 * retun 0 if success.
 * return -1 if failure.
 */
int get_friendlist(const Messenger *m, int **out_list, uint32_t *out_list_length);

#endif<|MERGE_RESOLUTION|>--- conflicted
+++ resolved
@@ -728,61 +728,6 @@
 
 /**********GROUP CHATS************/
 
-<<<<<<< HEAD
-/* Copies group peer self pk into self_public_key
-*/
-int groupchat_get_self_pk(const Messenger *m, int groupnumber, uint8_t *self_public_key);
-
-/* Copies group chat pk into chat_public_key
-*/
-int groupchat_get_chatid(const Messenger *m, int groupnumber, uint8_t *chat_public_key);
-
-/* Sets chatid.
- * Use in case you want to join the chat (not create)
- * return 0 on success.
- * return -1 on failure.
- */
-int groupchat_set_chatid(Messenger *m, int groupnumber, uint8_t *chat_public_key);
-
-/* Creates new groupchat credentials instance.
-* Use in case you want to initiate the chat aka founder
-* return 0 on success.
-* return -1 on failure.
-*/
-int create_groupchat_credentials(Messenger *m, int groupnumber);
-
-/* Announce yourself when going online
- * return 0 on success.
- * return -1 on failure.
- */
-int groupchat_self_announce(Messenger *m, int groupnumber);
-
-/* Use to find online chat members
- * return 0 on success.
- * return -1 on failure.
- */
-int groupchat_lookup(Messenger *m, int groupnumber);
-
-/* Use to join group chat
- * return 0 on success.
- * return -1 on failure.
- */
-int groupchat_join(Messenger *m, int groupnumber);
-
-/* Creates a new groupchat and puts it in the chats array.
-*
-* return group number on success.
-* return -1 on failure.
-*/
-int add_groupchat(Messenger *m);
-
-/* Delete a groupchat from the chats array.
-*
-* return 0 on success.
-* return -1 if failure.
-*/
-int del_groupchat(Messenger *m, int groupnumber);
-=======
 /* Set the callback for group invites.
  *
  *  Function(Messenger *m, int32_t friendnumber, uint8_t *data, uint16_t length)
@@ -795,7 +740,6 @@
  *  return 0 on failure
  */
 int send_group_invite_packet(const Messenger *m, int32_t friendnumber, const uint8_t *data, uint16_t length);
->>>>>>> 72d6a92e
 
 /****************FILE SENDING*****************/
 
