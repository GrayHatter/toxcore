--- conflicted
+++ resolved
@@ -112,21 +112,13 @@
  * tox_self_get_name may cause undefined behaviour.
  */
 
-<<<<<<< HEAD
+// Start. Check this section.
 #define TOX_MAX_GROUP_TOPIC_LENGTH 512
 #define TOX_MAX_GROUP_PART_LENGTH 128
 #define TOX_MAX_GROUP_NAME_LENGTH 48
 #define TOX_GROUP_CHAT_ID_SIZE 32
-
-#define TOX_PUBLIC_KEY_SIZE 32
-
-/* TODO: remove */
-#define TOX_CLIENT_ID_SIZE TOX_PUBLIC_KEY_SIZE
-
-
-#define TOX_AVATAR_MAX_DATA_LENGTH 16384
-#define TOX_HASH_LENGTH /*crypto_hash_sha256_BYTES*/ 32
-=======
+// End
+
 #ifndef TOX_DEFINED
 #define TOX_DEFINED
 /**
@@ -139,8 +131,6 @@
 typedef struct Tox Tox;
 #endif
 
->>>>>>> e888b89a
-
 /*******************************************************************************
  *
  * :: API version
@@ -182,16 +172,11 @@
 #define TOX_VERSION_REQUIRE(MAJOR, MINOR, PATCH)                \
   typedef char tox_required_version[TOX_IS_COMPATIBLE(MAJOR, MINOR, PATCH) ? 1 : -1]
 
-<<<<<<< HEAD
-/* AVATAR_FORMAT -
- * Data formats for user avatar images
-=======
 
 /**
  * Return the major version number of the library. Can be used to display the
  * Tox library version or to check whether the client is compatible with the
  * dynamically linked version of Tox.
->>>>>>> e888b89a
  */
 uint32_t tox_version_major(void);
 
@@ -976,9 +961,6 @@
  ******************************************************************************/
 
 
-<<<<<<< HEAD
-/****************AVATAR FUNCTIONS*****************/
-=======
 typedef enum TOX_ERR_FRIEND_BY_PUBLIC_KEY {
     TOX_ERR_FRIEND_BY_PUBLIC_KEY_OK,
     TOX_ERR_FRIEND_BY_PUBLIC_KEY_NULL,
@@ -1207,7 +1189,6 @@
  */
 typedef void tox_friend_connection_status_cb(Tox *tox, uint32_t friend_number, TOX_CONNECTION connection_status,
                                              void *user_data);
->>>>>>> e888b89a
 
 /**
  * Set the callback for the `friend_connection_status` event. Pass NULL to
@@ -1221,15 +1202,9 @@
  */
 void tox_callback_friend_connection_status(Tox *tox, tox_friend_connection_status_cb *function, void *user_data);
 
-<<<<<<< HEAD
-/* Set the callback function for avatar data.
- * This callback will be called when the complete avatar data was correctly received from a
- * friend. This only happens in reply of a avatar data request (see tox_request_avatar_data);
-=======
 
 /**
  * Check whether a friend is currently typing a message.
->>>>>>> e888b89a
  *
  * @param friend_number The friend number for which to query the typing status.
  *
@@ -2032,8 +2007,6 @@
  */
 uint16_t tox_self_get_tcp_port(const Tox *tox, TOX_ERR_GET_PORT *error);
 
-#include "tox_old.h"
-
 
 /**************** GROUPCHAT FUNCTIONS *****************/
 
