--- conflicted
+++ resolved
@@ -359,19 +359,13 @@
             continue;
         }
 
-<<<<<<< HEAD
         uint8_t real_pk[CRYPTO_PUBLIC_KEY_SIZE];
         uint8_t dht_temp_pk[CRYPTO_PUBLIC_KEY_SIZE];
-        get_friendcon_public_keys(real_pk, dht_temp_pk, g_c->fr_c, g->close[i].number);
-=======
-        uint8_t real_pk[crypto_box_PUBLICKEYBYTES];
-        uint8_t dht_temp_pk[crypto_box_PUBLICKEYBYTES];
-        toxconn_get_public_keys(real_pk, dht_temp_pk, g_c->fr_c, g->close[i].number);
->>>>>>> 802ca41f
+        toxconn_get_public_keys(real_pk, dht_temp_pk, g_c->ncore->tox_conn, g->close[i].number);
 
         if (!pk_in_closest_peers(g, real_pk)) {
             g->close[i].type = GROUPCHAT_CLOSE_NONE;
-            kill_tox_conn(g_c->fr_c, g->close[i].number);
+            kill_tox_conn(g_c->ncore->tox_conn, g->close[i].number);
         }
     }
 
@@ -380,25 +374,25 @@
             continue;
         }
 
-        int friendcon_id = toxconn_get_id_from_pk(g_c->fr_c, g->closest_peers[i].real_pk);
+        int friendcon_id = toxconn_get_id_from_pk(g_c->ncore->tox_conn, g->closest_peers[i].real_pk);
 
         uint8_t lock = 1;
 
         if (friendcon_id == -1) {
-            friendcon_id = new_tox_conn(g_c->fr_c, g->closest_peers[i].real_pk);
+            friendcon_id = new_tox_conn(g_c->ncore->tox_conn, g->closest_peers[i].real_pk);
             lock = 0;
 
             if (friendcon_id == -1) {
                 continue;
             }
 
-            set_dht_temp_pk(g_c->fr_c, friendcon_id, g->closest_peers[i].temp_pk, userdata);
+            set_dht_temp_pk(g_c->ncore->tox_conn, friendcon_id, g->closest_peers[i].temp_pk, userdata);
         }
 
         add_conn_to_groupchat(g_c, friendcon_id, groupnumber, 1, lock);
 
-        if (toxconn_is_connected(g_c->fr_c, friendcon_id) == TOXCONN_STATUS_CONNECTED) {
-            send_packet_online(g_c->fr_c, friendcon_id, groupnumber, g->identifier);
+        if (toxconn_is_connected(g_c->ncore->tox_conn, friendcon_id) == TOXCONN_STATUS_CONNECTED) {
+            send_packet_online(g_c->ncore->tox_conn, friendcon_id, groupnumber, g->identifier);
         }
     }
 
@@ -462,15 +456,9 @@
 
     add_to_closest(g_c, groupnumber, real_pk, temp_pk);
 
-<<<<<<< HEAD
     if (do_gc_callback && g_c->group_namelistchange) {
-        g_c->group_namelistchange(g_c->m, groupnumber, g->numpeers - 1, CHAT_CHANGE_PEER_ADD, userdata);
-    }
-=======
-    if (g_c->peer_namelistchange)
-        g_c->peer_namelistchange(g_c->m->tox, groupnumber, g->numpeers - 1, CHAT_CHANGE_PEER_ADD,
-                                 g_c->group_namelistchange_userdata);
->>>>>>> 802ca41f
+        g_c->group_namelistchange(g_c->m->tox, groupnumber, g->numpeers - 1, CHAT_CHANGE_PEER_ADD, userdata);
+    }
 
     if (g->peer_on_join) {
         g->peer_on_join(g->object, groupnumber, g->numpeers - 1);
@@ -496,7 +484,7 @@
 
         if (g->close[i].number == (unsigned int)friendcon_id) {
             g->close[i].type = GROUPCHAT_CLOSE_NONE;
-            kill_tox_conn(g_c->fr_c, friendcon_id);
+            kill_tox_conn(g_c->ncore->tox_conn, friendcon_id);
             return 0;
         }
     }
@@ -529,7 +517,7 @@
         }
     }
 
-    int friendcon_id = toxconn_get_id_from_pk(g_c->fr_c, g->group[peer_index].real_pk);
+    int friendcon_id = toxconn_get_id_from_pk(g_c->ncore->tox_conn, g->group[peer_index].real_pk);
 
     if (friendcon_id != -1) {
         remove_close_conn(g_c, groupnumber, friendcon_id);
@@ -556,14 +544,9 @@
         g->group = temp;
     }
 
-<<<<<<< HEAD
     if (g_c->group_namelistchange) {
-        g_c->group_namelistchange(g_c->m, groupnumber, peer_index, CHAT_CHANGE_PEER_DEL, userdata);
-    }
-=======
-    if (g_c->peer_namelistchange)
-        g_c->peer_namelistchange(g_c->m->tox, groupnumber, peer_index, CHAT_CHANGE_PEER_DEL, g_c->group_namelistchange_userdata);
->>>>>>> 802ca41f
+        g_c->group_namelistchange(g_c->m->tox, groupnumber, peer_index, CHAT_CHANGE_PEER_DEL, userdata);
+    }
 
     if (g->peer_on_leave) {
         g->peer_on_leave(g->object, groupnumber, peer_index, peer_object);
@@ -607,14 +590,9 @@
 
     g->group[peer_index].nick_len = nick_len;
 
-<<<<<<< HEAD
     if (do_gc_callback && g_c->group_namelistchange) {
-        g_c->group_namelistchange(g_c->m, groupnumber, peer_index, CHAT_CHANGE_PEER_NAME, userdata);
-    }
-=======
-    if (g_c->peer_namelistchange)
-        g_c->peer_namelistchange(g_c->m->tox, groupnumber, peer_index, CHAT_CHANGE_PEER_NAME, g_c->group_namelistchange_userdata);
->>>>>>> 802ca41f
+        g_c->group_namelistchange(g_c->tox, groupnumber, peer_index, CHAT_CHANGE_PEER_NAME, userdata);
+    }
 
     return 0;
 }
@@ -640,14 +618,9 @@
     memcpy(g->title, title, title_len);
     g->title_len = title_len;
 
-<<<<<<< HEAD
     if (g_c->title_callback) {
-        g_c->title_callback(g_c->m, groupnumber, peer_index, title, title_len, userdata);
-    }
-=======
-    if (g_c->title_callback)
-        g_c->title_callback(g_c->m->tox, groupnumber, peer_index, title, title_len, g_c->title_callback_userdata);
->>>>>>> 802ca41f
+        g_c->title_callback(g_c->tox, groupnumber, peer_index, title, title_len, userdata);
+    }
 
     return 0;
 }
@@ -672,7 +645,7 @@
         }
 
         if (type == GROUPCHAT_CLOSE_ONLINE) {
-            send_packet_online(g_c->fr_c, friendcon_id, groupnumber, g->identifier);
+            send_packet_online(g_c->ncore->tox_conn, friendcon_id, groupnumber, g->identifier);
         } else {
             g->close[i].type = type;
         }
@@ -688,31 +661,22 @@
     }
 }
 
-<<<<<<< HEAD
-static int handle_status(void *object, int friendcon_id, uint8_t status, void *userdata)
-=======
-static int handle_status(void *object, int friendcon_id, int devicecon_id, uint8_t status)
->>>>>>> 802ca41f
+static int handle_status(void *object, int fcon_id, int dcon_id, uint8_t status, void *userdata)
 {
     Group_Chats *g_c = (Group_Chats *)object;
 
     if (status) { /* Went online */
-        set_conns_status_groups(g_c, friendcon_id, GROUPCHAT_CLOSE_ONLINE);
+        set_conns_status_groups(g_c, fcon_id, GROUPCHAT_CLOSE_ONLINE);
     } else { /* Went offline */
-        set_conns_status_groups(g_c, friendcon_id, GROUPCHAT_CLOSE_CONNECTION);
+        set_conns_status_groups(g_c, fcon_id, GROUPCHAT_CLOSE_CONNECTION);
         // TODO(irungentoo): remove timedout connections?
     }
 
     return 0;
 }
 
-<<<<<<< HEAD
-static int handle_packet(void *object, int friendcon_id, const uint8_t *data, uint16_t length, void *userdata);
-static int handle_lossy(void *object, int friendcon_id, const uint8_t *data, uint16_t length, void *userdata);
-=======
-static int handle_packet(void *object, int friendcon_id, int devicecon_id, uint8_t *data, uint16_t length);
-static int handle_lossy(void *object, int friendcon_id, int devicecon_id, const uint8_t *data, uint16_t length);
->>>>>>> 802ca41f
+static int handle_packet(void *object, int fcon_id, int dcon_id, const uint8_t *data, uint16_t length, void *userdata);
+static int handle_lossy(void *object, int fcon_id, int dcon_id, const uint8_t *data, uint16_t length, void *userdata);
 
 /* Add friend to group chat.
  *
@@ -745,25 +709,15 @@
         return -1;
     }
 
-<<<<<<< HEAD
     if (lock) {
-        friend_connection_lock(g_c->fr_c, friendcon_id);
-    }
-=======
-    if (lock)
-        toxconns_inc_conn_lock(g_c->fr_c, friendcon_id);
->>>>>>> 802ca41f
+        toxconns_inc_conn_lock(g_c->ncore->tox_conn, friendcon_id);
+    }
 
     g->close[ind].type = GROUPCHAT_CLOSE_CONNECTION;
     g->close[ind].number = friendcon_id;
     g->close[ind].closest = closest;
-<<<<<<< HEAD
-    // TODO(irungentoo):
-    friend_connection_callbacks(g_c->m->fr_c, friendcon_id, GROUPCHAT_CALLBACK_INDEX, &handle_status, &handle_packet,
-                                &handle_lossy, g_c, friendcon_id);
-=======
     //TODO
-    toxconn_set_callbacks(g_c->fr_c,
+    toxconn_set_callbacks(g_c->ncore->tox_conn,
                           friendcon_id,
                           GROUPCHAT_CALLBACK_INDEX,
                           &handle_status,
@@ -772,7 +726,6 @@
                           g_c,
                           friendcon_id,
                           0); /* Multi device isn't supported in these group chats */
->>>>>>> 802ca41f
 
     return ind;
 }
@@ -799,13 +752,8 @@
     new_symmetric_key(g->identifier + 1);
     g->identifier[0] = type;
     g->peer_number = 0; /* Founder is peer 0. */
-<<<<<<< HEAD
-    memcpy(g->real_pk, g_c->m->net_crypto->self_public_key, CRYPTO_PUBLIC_KEY_SIZE);
-    int peer_index = addpeer(g_c, groupnumber, g->real_pk, g_c->m->dht->self_public_key, 0, NULL, false);
-=======
-    memcpy(g->real_pk, g_c->tox->net_crypto->self_public_key, crypto_box_PUBLICKEYBYTES);
-    int peer_index = addpeer(g_c, groupnumber, g->real_pk, g_c->tox->dht->self_public_key, 0);
->>>>>>> 802ca41f
+    memcpy(g->real_pk, g_c->ncore->net_crypto->self_public_key, CRYPTO_PUBLIC_KEY_SIZE);
+    int peer_index = addpeer(g_c, groupnumber, g->real_pk, g_c->ncore->net_crypto->dht->self_public_key, 0, NULL, false);
 
     if (peer_index == -1) {
         return -1;
@@ -840,7 +788,7 @@
         }
 
         g->close[i].type = GROUPCHAT_CLOSE_NONE;
-        kill_tox_conn(g_c->fr_c, g->close[i].number);
+        kill_tox_conn(g_c->ncore->tox_conn, g->close[i].number);
     }
 
     for (i = 0; i < g->numpeers; ++i) {
@@ -1085,11 +1033,7 @@
     memcpy(invite + 1, &groupchat_num, sizeof(groupchat_num));
     memcpy(invite + 1 + sizeof(groupchat_num), g->identifier, GROUP_IDENTIFIER_LENGTH);
 
-<<<<<<< HEAD
     if (send_conference_invite_packet(g_c->m, friendnumber, invite, sizeof(invite))) {
-=======
-    if (send_group_invite_packet(g_c->tox, friendnumber, invite, sizeof(invite))) {
->>>>>>> 802ca41f
         return 0;
     }
 
@@ -1121,7 +1065,7 @@
         return -2;
     }
 
-    int friendcon_id = getfriendcon_id(g_c->tox, friendnumber);
+    int friendcon_id = getfriendcon_id(g_c->m, friendnumber);
 
     if (friendcon_id == -1) {
         return -3;
@@ -1142,22 +1086,14 @@
     uint16_t group_num = htons(groupnumber);
     g->status = GROUPCHAT_STATUS_VALID;
     g->number_joined = -1;
-<<<<<<< HEAD
-    memcpy(g->real_pk, g_c->m->net_crypto->self_public_key, CRYPTO_PUBLIC_KEY_SIZE);
-=======
-    memcpy(g->real_pk, g_c->tox->net_crypto->self_public_key, crypto_box_PUBLICKEYBYTES);
->>>>>>> 802ca41f
+    memcpy(g->real_pk, g_c->ncore->net_crypto->self_public_key, CRYPTO_PUBLIC_KEY_SIZE);
 
     uint8_t response[INVITE_RESPONSE_PACKET_SIZE];
     response[0] = INVITE_RESPONSE_ID;
     memcpy(response + 1, &group_num, sizeof(uint16_t));
     memcpy(response + 1 + sizeof(uint16_t), data, sizeof(uint16_t) + GROUP_IDENTIFIER_LENGTH);
 
-<<<<<<< HEAD
     if (send_conference_invite_packet(g_c->m, friendnumber, response, sizeof(response))) {
-=======
-    if (send_group_invite_packet(g_c->tox, friendnumber, response, sizeof(response))) {
->>>>>>> 802ca41f
         uint16_t other_groupnum;
         memcpy(&other_groupnum, data, sizeof(other_groupnum));
         other_groupnum = ntohs(other_groupnum);
@@ -1185,7 +1121,7 @@
  * Function(void *group object (set with group_set_object), int groupnumber, int friendgroupnumber, void *group peer object (set with group_peer_set_object), const uint8_t *packet, uint16_t length)
  */
 void group_lossy_packet_registerhandler(Group_Chats *g_c, uint8_t byte, int (*function)(void *, int, int, void *,
-                                        const uint8_t *, uint16_t))
+                                        const uint8_t *, uint16_t, void *))
 {
     g_c->lossy_packethandlers[byte].function = function;
 }
@@ -1196,13 +1132,8 @@
  *
  *  data of length is what needs to be passed to join_groupchat().
  */
-<<<<<<< HEAD
-void g_callback_group_invite(Group_Chats *g_c, void (*function)(Messenger *m, uint32_t, int, const uint8_t *,
+void g_callback_group_invite(Group_Chats *g_c, void (*function)(Tox *, uint32_t, int, const uint8_t *,
                              size_t, void *))
-=======
-void g_callback_group_invite(Group_Chats *g_c, void (*function)(Tox *tox, int32_t, uint8_t, const uint8_t *,
-                             uint16_t, void *), void *userdata)
->>>>>>> 802ca41f
 {
     g_c->invite_callback = function;
 }
@@ -1211,41 +1142,10 @@
  *
  *  Function(Group_Chats *g_c, int groupnumber, int friendgroupnumber, uint8_t * message, uint16_t length, void *userdata)
  */
-<<<<<<< HEAD
-void g_callback_group_message(Group_Chats *g_c, void (*function)(Messenger *m, uint32_t, uint32_t, int, const uint8_t *,
+void g_callback_group_message(Group_Chats *g_c, void (*function)(Tox *, uint32_t, uint32_t, int, const uint8_t *,
                               size_t, void *))
 {
     g_c->message_callback = function;
-=======
-void g_callback_group_message(Group_Chats *g_c, void (*function)(Tox *tox, int, int, const uint8_t *, uint16_t,
-                              void *), void *userdata)
-{
-    g_c->message_callback = function;
-    g_c->message_callback_userdata = userdata;
-}
-
-/* Set the callback for group actions.
- *
- *  Function(Group_Chats *g_c, int groupnumber, int friendgroupnumber, uint8_t * message, uint16_t length, void *userdata)
- */
-void g_callback_group_action(Group_Chats *g_c, void (*function)(Tox *tox, int, int, const uint8_t *, uint16_t,
-                             void *), void *userdata)
-{
-    g_c->action_callback = function;
-    g_c->action_callback_userdata = userdata;
-}
-
-/* Set handlers for custom lossy packets.
- *
- * NOTE: Handler must return 0 if packet is to be relayed, -1 if the packet should not be relayed.
- *
- * Function(void *group object (set with group_set_object), int groupnumber, int friendgroupnumber, void *group peer object (set with group_peer_set_object), const uint8_t *packet, uint16_t length)
- */
-void group_lossy_packet_registerhandler(Group_Chats *g_c, uint8_t byte, int (*function)(void *, int, int, void *,
-                                        const uint8_t *, uint16_t))
-{
-    g_c->lossy_packethandlers[byte].function = function;
->>>>>>> 802ca41f
 }
 
 /* Set callback function for peer name list changes.
@@ -1253,12 +1153,7 @@
  * It gets called every time the name list changes(new peer/name, deleted peer)
  *  Function(Group_Chats *g_c, int groupnumber, int peernumber, TOX_CHAT_CHANGE change, void *userdata)
  */
-<<<<<<< HEAD
-void g_callback_group_namelistchange(Group_Chats *g_c, void (*function)(Messenger *m, int, int, uint8_t, void *))
-=======
-void g_callback_group_namelistchange(Group_Chats *g_c, void (*function)(Tox *tox, int, int, uint8_t, void *),
-                                     void *userdata)
->>>>>>> 802ca41f
+void g_callback_group_namelistchange(Group_Chats *g_c, void (*function)(Tox *, int, int, uint8_t, void *))
 {
     g_c->group_namelistchange = function;
 }
@@ -1268,13 +1163,8 @@
  * Function(Group_Chats *g_c, int groupnumber, int friendgroupnumber, uint8_t * title, uint8_t length, void *userdata)
  * if friendgroupnumber == -1, then author is unknown (e.g. initial joining the group)
  */
-<<<<<<< HEAD
-void g_callback_group_title(Group_Chats *g_c, void (*function)(Messenger *m, uint32_t, uint32_t, const uint8_t *,
+void g_callback_group_title(Group_Chats *g_c, void (*function)(Tox *, uint32_t, uint32_t, const uint8_t *,
                             size_t, void *))
-=======
-void g_callback_group_title(Group_Chats *g_c, void (*function)(Tox *tox, int, int, const uint8_t *, uint8_t,
-                            void *), void *userdata)
->>>>>>> 802ca41f
 {
     g_c->title_callback = function;
 }
@@ -1493,16 +1383,10 @@
     return g->title_len;
 }
 
-<<<<<<< HEAD
 static void handle_friend_invite_packet(Messenger *m, uint32_t friendnumber, const uint8_t *data, uint16_t length,
                                         void *userdata)
 {
     Group_Chats *g_c = (Group_Chats *)m->conferences_object;
-=======
-static void handle_friend_invite_packet(Tox *tox, uint32_t friendnumber, const uint8_t *data, uint16_t length)
-{
-    Group_Chats *g_c = tox->gc;
->>>>>>> 802ca41f
 
     if (length <= 1) {
         return;
@@ -1520,15 +1404,9 @@
             int groupnumber = get_group_num(g_c, data + 1 + sizeof(uint16_t));
 
             if (groupnumber == -1) {
-<<<<<<< HEAD
                 if (g_c->invite_callback) {
-                    g_c->invite_callback(m, friendnumber, *(invite_data + sizeof(uint16_t)), invite_data, invite_length, userdata);
+                    g_c->invite_callback(m->tox, friendnumber, *(invite_data + sizeof(uint16_t)), invite_data, invite_length, userdata);
                 }
-=======
-                if (g_c->invite_callback)
-                    g_c->invite_callback(tox, friendnumber, *(invite_data + sizeof(uint16_t)), invite_data, invite_length,
-                                         g_c->invite_callback_userdata);
->>>>>>> 802ca41f
 
                 return;
             }
@@ -1573,15 +1451,9 @@
             memcpy(&other_groupnum, data + 1, sizeof(uint16_t));
             other_groupnum = ntohs(other_groupnum);
 
-<<<<<<< HEAD
-            int friendcon_id = getfriendcon_id(m, friendnumber);
+            int friendcon_id = getfriendcon_id(g_c->m, friendnumber);
             uint8_t real_pk[CRYPTO_PUBLIC_KEY_SIZE], temp_pk[CRYPTO_PUBLIC_KEY_SIZE];
-            get_friendcon_public_keys(real_pk, temp_pk, g_c->fr_c, friendcon_id);
-=======
-            int friendcon_id = getfriendcon_id(tox, friendnumber);
-            uint8_t real_pk[crypto_box_PUBLICKEYBYTES], temp_pk[crypto_box_PUBLICKEYBYTES];
-            toxconn_get_public_keys(real_pk, temp_pk, tox->tox_conn, friendcon_id);
->>>>>>> 802ca41f
+            toxconn_get_public_keys(real_pk, temp_pk, g_c->ncore->tox_conn, friendcon_id);
 
             addpeer(g_c, groupnum, real_pk, temp_pk, peer_number, userdata, true);
             int close_index = add_conn_to_groupchat(g_c, friendcon_id, groupnum, 0, 1);
@@ -1687,7 +1559,7 @@
 
     g->close[index].group_number = other_groupnum;
     g->close[index].type = GROUPCHAT_CLOSE_ONLINE;
-    send_packet_online(g_c->fr_c, friendcon_id, groupnumber, g->identifier);
+    send_packet_online(g_c->ncore->tox_conn, friendcon_id, groupnumber, g->identifier);
 
     if (g->number_joined != -1 && count_close_connected(g) >= DESIRED_CLOSE_CONNECTIONS) {
         int fr_close_index = friend_in_close(g, g->number_joined);
@@ -1699,7 +1571,7 @@
         if (!g->close[fr_close_index].closest) {
             g->close[fr_close_index].type = GROUPCHAT_CLOSE_NONE;
             send_peer_kill(g_c, g->close[fr_close_index].number, g->close[fr_close_index].group_number);
-            kill_tox_conn(g_c->fr_c, g->close[fr_close_index].number);
+            kill_tox_conn(g_c->ncore->tox_conn, g->close[fr_close_index].number);
             g->number_joined = -1;
         }
     }
@@ -1720,7 +1592,7 @@
 {
     uint8_t packet[1];
     packet[0] = PEER_KILL_ID;
-    return send_packet_group_peer(g_c->fr_c, friendcon_id, PACKET_ID_DIRECT_CONFERENCE, group_num, packet, sizeof(packet));
+    return send_packet_group_peer(g_c->ncore->tox_conn, friendcon_id, PACKET_ID_DIRECT_CONFERENCE, group_num, packet, sizeof(packet));
 }
 
 
@@ -1731,7 +1603,7 @@
 {
     uint8_t packet[1];
     packet[0] = PEER_QUERY_ID;
-    return send_packet_group_peer(g_c->fr_c, friendcon_id, PACKET_ID_DIRECT_CONFERENCE, group_num, packet, sizeof(packet));
+    return send_packet_group_peer(g_c->ncore->tox_conn, friendcon_id, PACKET_ID_DIRECT_CONFERENCE, group_num, packet, sizeof(packet));
 }
 
 /* return number of peers sent on success.
@@ -1754,7 +1626,7 @@
 
     for (i = 0; i < g->numpeers; ++i) {
         if ((p - packet) + sizeof(uint16_t) + CRYPTO_PUBLIC_KEY_SIZE * 2 + 1 + g->group[i].nick_len > sizeof(packet)) {
-            if (send_packet_group_peer(g_c->fr_c, friendcon_id, PACKET_ID_DIRECT_CONFERENCE, group_num, packet, (p - packet))) {
+            if (send_packet_group_peer(g_c->ncore->tox_conn, friendcon_id, PACKET_ID_DIRECT_CONFERENCE, group_num, packet, (p - packet))) {
                 sent = i;
             } else {
                 return sent;
@@ -1777,7 +1649,7 @@
     }
 
     if (sent != i) {
-        if (send_packet_group_peer(g_c->fr_c, friendcon_id, PACKET_ID_DIRECT_CONFERENCE, group_num, packet, (p - packet))) {
+        if (send_packet_group_peer(g_c->ncore->tox_conn, friendcon_id, PACKET_ID_DIRECT_CONFERENCE, group_num, packet, (p - packet))) {
             sent = i;
         }
     }
@@ -1786,7 +1658,7 @@
         uint8_t Packet[1 + g->title_len];
         Packet[0] = PEER_TITLE_ID;
         memcpy(Packet + 1, g->title, g->title_len);
-        send_packet_group_peer(g_c->fr_c, friendcon_id, PACKET_ID_DIRECT_CONFERENCE, group_num, Packet, sizeof(Packet));
+        send_packet_group_peer(g_c->ncore->tox_conn, friendcon_id, PACKET_ID_DIRECT_CONFERENCE, group_num, Packet, sizeof(Packet));
     }
 
     return sent;
@@ -1818,7 +1690,7 @@
         }
 
         if (g->status == GROUPCHAT_STATUS_VALID
-                && public_key_cmp(d, g_c->tox->net_crypto->self_public_key) == 0) {
+                && public_key_cmp(d, g_c->ncore->net_crypto->self_public_key) == 0) {
             g->peer_number = peer_num;
             g->status = GROUPCHAT_STATUS_CONNECTED;
             group_name_send(g_c, groupnumber, g_c->m->name, g_c->m->name_length);
@@ -1856,7 +1728,7 @@
 
             if (!g->close[close_index].closest) {
                 g->close[close_index].type = GROUPCHAT_CLOSE_NONE;
-                kill_tox_conn(g_c->fr_c, g->close[close_index].number);
+                kill_tox_conn(g_c->ncore->tox_conn, g->close[close_index].number);
             }
         }
 
@@ -1915,7 +1787,7 @@
             continue;
         }
 
-        if (send_packet_group_peer(g_c->fr_c, g->close[i].number, PACKET_ID_MESSAGE_CONFERENCE, g->close[i].group_number, data,
+        if (send_packet_group_peer(g_c->ncore->tox_conn, g->close[i].number, PACKET_ID_MESSAGE_CONFERENCE, g->close[i].group_number, data,
                                    length)) {
             ++sent;
         }
@@ -1955,7 +1827,7 @@
             continue;
         }
 
-        if (send_lossy_group_peer(g_c->fr_c, g->close[i].number, PACKET_ID_LOSSY_CONFERENCE, g->close[i].group_number, data,
+        if (send_lossy_group_peer(g_c->ncore->tox_conn, g->close[i].number, PACKET_ID_LOSSY_CONFERENCE, g->close[i].group_number, data,
                                   length)) {
             ++sent;
         }
@@ -1969,15 +1841,9 @@
     uint64_t comp_val_old = ~0;
 
     for (i = 0; i < num_connected_closest; ++i) {
-<<<<<<< HEAD
         uint8_t real_pk[CRYPTO_PUBLIC_KEY_SIZE];
         uint8_t dht_temp_pk[CRYPTO_PUBLIC_KEY_SIZE];
-        get_friendcon_public_keys(real_pk, dht_temp_pk, g_c->fr_c, g->close[connected_closest[i]].number);
-=======
-        uint8_t real_pk[crypto_box_PUBLICKEYBYTES];
-        uint8_t dht_temp_pk[crypto_box_PUBLICKEYBYTES];
-        toxconn_get_public_keys(real_pk, dht_temp_pk, g_c->fr_c, g->close[connected_closest[i]].number);
->>>>>>> 802ca41f
+        toxconn_get_public_keys(real_pk, dht_temp_pk, g_c->ncore->tox_conn, g->close[connected_closest[i]].number);
         uint64_t comp_val = calculate_comp_value(g->real_pk, real_pk);
 
         if (comp_val < comp_val_old) {
@@ -1986,7 +1852,7 @@
         }
     }
 
-    if (send_lossy_group_peer(g_c->fr_c, g->close[to_send].number, PACKET_ID_LOSSY_CONFERENCE,
+    if (send_lossy_group_peer(g_c->ncore->tox_conn, g->close[to_send].number, PACKET_ID_LOSSY_CONFERENCE,
                               g->close[to_send].group_number, data, length)) {
         ++sent;
     }
@@ -1995,15 +1861,9 @@
     comp_val_old = ~0;
 
     for (i = 0; i < num_connected_closest; ++i) {
-<<<<<<< HEAD
         uint8_t real_pk[CRYPTO_PUBLIC_KEY_SIZE];
         uint8_t dht_temp_pk[CRYPTO_PUBLIC_KEY_SIZE];
-        get_friendcon_public_keys(real_pk, dht_temp_pk, g_c->fr_c, g->close[connected_closest[i]].number);
-=======
-        uint8_t real_pk[crypto_box_PUBLICKEYBYTES];
-        uint8_t dht_temp_pk[crypto_box_PUBLICKEYBYTES];
-        toxconn_get_public_keys(real_pk, dht_temp_pk, g_c->fr_c, g->close[connected_closest[i]].number);
->>>>>>> 802ca41f
+        toxconn_get_public_keys(real_pk, dht_temp_pk, g_c->ncore->tox_conn, g->close[connected_closest[i]].number);
         uint64_t comp_val = calculate_comp_value(real_pk, g->real_pk);
 
         if (comp_val < comp_val_old) {
@@ -2016,7 +1876,7 @@
         return sent;
     }
 
-    if (send_lossy_group_peer(g_c->fr_c, g->close[to_send_other].number, PACKET_ID_LOSSY_CONFERENCE,
+    if (send_lossy_group_peer(g_c->ncore->tox_conn, g->close[to_send_other].number, PACKET_ID_LOSSY_CONFERENCE,
                               g->close[to_send_other].group_number, data, length)) {
         ++sent;
     }
@@ -2241,16 +2101,10 @@
             memcpy(newmsg, msg_data, msg_data_len);
             newmsg[msg_data_len] = 0;
 
-<<<<<<< HEAD
             // TODO(irungentoo):
             if (g_c->message_callback) {
-                g_c->message_callback(g_c->m, groupnumber, index, 0, newmsg, msg_data_len, userdata);
+                g_c->message_callback(g_c->tox, groupnumber, index, 0, newmsg, msg_data_len, userdata);
             }
-=======
-            //TODO
-            if (g_c->message_callback)
-                g_c->message_callback(g_c->m->tox, groupnumber, index, newmsg, msg_data_len, g_c->message_callback_userdata);
->>>>>>> 802ca41f
 
             break;
         }
@@ -2264,16 +2118,10 @@
             memcpy(newmsg, msg_data, msg_data_len);
             newmsg[msg_data_len] = 0;
 
-<<<<<<< HEAD
             // TODO(irungentoo):
             if (g_c->message_callback) {
-                g_c->message_callback(g_c->m, groupnumber, index, 1, newmsg, msg_data_len, userdata);
+                g_c->message_callback(g_c->tox, groupnumber, index, 1, newmsg, msg_data_len, userdata);
             }
-=======
-            //TODO
-            if (g_c->action_callback)
-                g_c->action_callback(g_c->m->tox, groupnumber, index, newmsg, msg_data_len, g_c->action_callback_userdata);
->>>>>>> 802ca41f
 
             break;
         }
@@ -2285,11 +2133,7 @@
     send_message_all_close(g_c, groupnumber, data, length, -1/* TODO(irungentoo) close_index */);
 }
 
-<<<<<<< HEAD
-static int handle_packet(void *object, int friendcon_id, const uint8_t *data, uint16_t length, void *userdata)
-=======
-static int handle_packet(void *object, int friendcon_id, int devicecon_id, uint8_t *data, uint16_t length)
->>>>>>> 802ca41f
+static int handle_packet(void *object, int friendcon_id, int devicecon_id, const uint8_t *data, uint16_t length, void *userdata)
 {
     Group_Chats *g_c = (Group_Chats *)object;
 
@@ -2401,11 +2245,7 @@
     return -1;
 }
 
-<<<<<<< HEAD
-static int handle_lossy(void *object, int friendcon_id, const uint8_t *data, uint16_t length, void *userdata)
-=======
-static int handle_lossy(void *object, int friendcon_id, int devicecon_id, const uint8_t *data, uint16_t length)
->>>>>>> 802ca41f
+static int handle_lossy(void *object, int friendcon_id, int devicecon_id, const uint8_t *data, uint16_t length, void *userdata)
 {
     Group_Chats *g_c = (Group_Chats *)object;
 
@@ -2459,7 +2299,7 @@
 
     if (g_c->lossy_packethandlers[message_id].function) {
         if (g_c->lossy_packethandlers[message_id].function(g->object, groupnumber, peer_index, g->group[peer_index].object,
-                lossy_data, lossy_length) == -1) {
+                lossy_data, lossy_length, userdata) == -1) {
             return -1;
         }
     } else {
@@ -2607,21 +2447,11 @@
 }
 
 /* Create new groupchat instance. */
-Group_Chats *new_groupchats(Tox *tox)
-{
-<<<<<<< HEAD
+Group_Chats *new_groupchats(Messenger *m)
+{
     if (!m) {
         return NULL;
     }
-=======
-    if (!tox) {
-        return NULL;
-    }
-
-    if (!tox->m) {
-        return NULL;
-    }
->>>>>>> 802ca41f
 
     Group_Chats *temp = (Group_Chats *)calloc(1, sizeof(Group_Chats));
 
@@ -2629,18 +2459,11 @@
         return NULL;
     }
 
-<<<<<<< HEAD
     temp->m = m;
-    temp->fr_c = m->fr_c;
+    temp->m->tox = m->tox;
+    temp->ncore->tox_conn = m->ncore->tox_conn;
     m->conferences_object = temp;
     m_callback_conference_invite(m, &handle_friend_invite_packet);
-=======
-    temp->m = tox->m;
-    temp->tox = tox;
-    temp->fr_c = tox->tox_conn;
-    tox->gc = temp;
-    m_callback_group_invite(tox, &handle_friend_invite_packet);
->>>>>>> 802ca41f
 
     return temp;
 }
@@ -2676,13 +2499,8 @@
         del_groupchat(g_c, i);
     }
 
-<<<<<<< HEAD
     m_callback_conference_invite(g_c->m, NULL);
     g_c->m->conferences_object = NULL;
-=======
-    m_callback_group_invite(g_c->tox, NULL);
-    g_c->tox->gc = 0;
->>>>>>> 802ca41f
     free(g_c);
 }
 
@@ -2709,11 +2527,7 @@
  * Otherwise, returns the number of elements copied.
  * If the array was too small, the contents
  * of out_list will be truncated to list_size. */
-<<<<<<< HEAD
-uint32_t copy_chatlist(Group_Chats *g_c, uint32_t *out_list, uint32_t list_size)
-=======
-uint32_t copy_chatlist(const Group_Chats *g_c, int32_t *out_list, uint32_t list_size)
->>>>>>> 802ca41f
+uint32_t copy_chatlist(const Group_Chats *g_c, uint32_t *out_list, uint32_t list_size)
 {
     if (!out_list) {
         return 0;
