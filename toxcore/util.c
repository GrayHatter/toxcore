/*
 * util.c -- Utilities.
 *
 * This file is donated to the Tox Project.
 * Copyright 2013  plutooo
 *
 *  Copyright (C) 2013 Tox project All Rights Reserved.
 *
 *  This file is part of Tox.
 *
 *  Tox is free software: you can redistribute it and/or modify
 *  it under the terms of the GNU General Public License as published by
 *  the Free Software Foundation, either version 3 of the License, or
 *  (at your option) any later version.
 *
 *  Tox is distributed in the hope that it will be useful,
 *  but WITHOUT ANY WARRANTY; without even the implied warranty of
 *  MERCHANTABILITY or FITNESS FOR A PARTICULAR PURPOSE.  See the
 *  GNU General Public License for more details.
 *
 *  You should have received a copy of the GNU General Public License
 *  along with Tox.  If not, see <http://www.gnu.org/licenses/>.
 */

#define _XOPEN_SOURCE 600

#ifdef HAVE_CONFIG_H
#include "config.h"
#endif

#include "util.h"

#include "crypto_core.h" /* for CRYPTO_PUBLIC_KEY_SIZE */
#include "network.h" /* for current_time_monotonic */

#include <time.h>


/* don't call into system billions of times for no reason */
static uint64_t unix_time_value;
static uint64_t unix_base_time_value;

void unix_time_update(void)
{
    if (unix_base_time_value == 0) {
        unix_base_time_value = ((uint64_t)time(NULL) - (current_time_monotonic() / 1000ULL));
    }

    unix_time_value = (current_time_monotonic() / 1000ULL) + unix_base_time_value;
}

uint64_t unix_time(void)
{
    return unix_time_value;
}

int is_timeout(uint64_t timestamp, uint64_t timeout)
{
    return timestamp + timeout <= unix_time();
}


/* id functions */
bool id_equal(const uint8_t *dest, const uint8_t *src)
{
    return public_key_cmp(dest, src) == 0;
}

uint32_t id_copy(uint8_t *dest, const uint8_t *src)
{
    memcpy(dest, src, CRYPTO_PUBLIC_KEY_SIZE);
    return CRYPTO_PUBLIC_KEY_SIZE;
}

void host_to_net(uint8_t *num, uint16_t numbytes)
{
#ifndef WORDS_BIGENDIAN
    uint32_t i;
    uint8_t buff[numbytes];

    for (i = 0; i < numbytes; ++i) {
        buff[i] = num[numbytes - i - 1];
    }

    memcpy(num, buff, numbytes);
#endif
}

uint16_t lendian_to_host16(uint16_t lendian)
{
#ifdef WORDS_BIGENDIAN
    return (lendian << 8) | (lendian >> 8);
#else
    return lendian;
#endif
}

void host_to_lendian32(uint8_t *dest,  uint32_t num)
{
#ifdef WORDS_BIGENDIAN
    num = ((num << 8) & 0xFF00FF00) | ((num >> 8) & 0xFF00FF);
    num = (num << 16) | (num >> 16);
#endif
    memcpy(dest, &num, sizeof(uint32_t));
}

void lendian_to_host32(uint32_t *dest, const uint8_t *lendian)
{
    uint32_t d;
    memcpy(&d, lendian, sizeof(uint32_t));
#ifdef WORDS_BIGENDIAN
    d = ((d << 8) & 0xFF00FF00) | ((d >> 8) & 0xFF00FF);
    d = (d << 16) | (d >> 16);
#endif
    *dest = d;
}

<<<<<<< HEAD
/* state load/save */
int load_state(load_state_callback_func load_state_callback, Logger *log, void *outer,
               const uint8_t *data, uint32_t length, uint16_t cookie_inner)
{
    if (!load_state_callback || !data) {
        LOGGER_ERROR(log, "load_state() called with invalid args.\n");
        return -1;
    }


    uint16_t type;
    uint32_t length_sub, cookie_type;
    uint32_t size_head = sizeof(uint32_t) * 2;

    while (length >= size_head) {
        lendian_to_host32(&length_sub, data);
        lendian_to_host32(&cookie_type, data + sizeof(length_sub));
        data += size_head;
        length -= size_head;

        if (length < length_sub) {
            /* file truncated */
            LOGGER_ERROR(log, "state file too short: %u < %u\n", length, length_sub);
            return -1;
        }

        if (lendian_to_host16((cookie_type >> 16)) != cookie_inner) {
            /* something is not matching up in a bad way, give up */
            LOGGER_ERROR(log, "state file garbled: %04x != %04x\n", (cookie_type >> 16), cookie_inner);
            return -1;
        }

        type = lendian_to_host16(cookie_type & 0xFFFF);

        int ret = load_state_callback(outer, data, length_sub, type);

        if (ret == -1) {
            return -1;
        }

        /* -2 means end of save. */
        if (ret == -2) {
            return 0;
        }

        data += length_sub;
        length -= length_sub;
    }

    return length == 0 ? 0 : -1;
}

=======
>>>>>>> 802ca41f
int create_recursive_mutex(pthread_mutex_t *mutex)
{
    pthread_mutexattr_t attr;

    if (pthread_mutexattr_init(&attr) != 0) {
        return -1;
    }

    if (pthread_mutexattr_settype(&attr, PTHREAD_MUTEX_RECURSIVE) != 0) {
        pthread_mutexattr_destroy(&attr);
        return -1;
    }

    /* Create queue mutex */
    if (pthread_mutex_init(mutex, &attr) != 0) {
        pthread_mutexattr_destroy(&attr);
        return -1;
    }

    pthread_mutexattr_destroy(&attr);

    return 0;
}<|MERGE_RESOLUTION|>--- conflicted
+++ resolved
@@ -115,61 +115,6 @@
     *dest = d;
 }
 
-<<<<<<< HEAD
-/* state load/save */
-int load_state(load_state_callback_func load_state_callback, Logger *log, void *outer,
-               const uint8_t *data, uint32_t length, uint16_t cookie_inner)
-{
-    if (!load_state_callback || !data) {
-        LOGGER_ERROR(log, "load_state() called with invalid args.\n");
-        return -1;
-    }
-
-
-    uint16_t type;
-    uint32_t length_sub, cookie_type;
-    uint32_t size_head = sizeof(uint32_t) * 2;
-
-    while (length >= size_head) {
-        lendian_to_host32(&length_sub, data);
-        lendian_to_host32(&cookie_type, data + sizeof(length_sub));
-        data += size_head;
-        length -= size_head;
-
-        if (length < length_sub) {
-            /* file truncated */
-            LOGGER_ERROR(log, "state file too short: %u < %u\n", length, length_sub);
-            return -1;
-        }
-
-        if (lendian_to_host16((cookie_type >> 16)) != cookie_inner) {
-            /* something is not matching up in a bad way, give up */
-            LOGGER_ERROR(log, "state file garbled: %04x != %04x\n", (cookie_type >> 16), cookie_inner);
-            return -1;
-        }
-
-        type = lendian_to_host16(cookie_type & 0xFFFF);
-
-        int ret = load_state_callback(outer, data, length_sub, type);
-
-        if (ret == -1) {
-            return -1;
-        }
-
-        /* -2 means end of save. */
-        if (ret == -2) {
-            return 0;
-        }
-
-        data += length_sub;
-        length -= length_sub;
-    }
-
-    return length == 0 ? 0 : -1;
-}
-
-=======
->>>>>>> 802ca41f
 int create_recursive_mutex(pthread_mutex_t *mutex)
 {
     pthread_mutexattr_t attr;
