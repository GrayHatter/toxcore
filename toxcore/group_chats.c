/* group_chats.c
 *
 * An implementation of massive text only group chats.
 *
 *
 *  Copyright (C) 2013 Tox project All Rights Reserved.
 *
 *  This file is part of Tox.
 *
 *  Tox is free software: you can redistribute it and/or modify
 *  it under the terms of the GNU General Public License as published by
 *  the Free Software Foundation, either version 3 of the License, or
 *  (at your option) any later version.
 *
 *  Tox is distributed in the hope that it will be useful,
 *  but WITHOUT ANY WARRANTY; without even the implied warranty of
 *  MERCHANTABILITY or FITNESS FOR A PARTICULAR PURPOSE.  See the
 *  GNU General Public License for more details.
 *
 *  You should have received a copy of the GNU General Public License
 *  along with Tox.  If not, see <http://www.gnu.org/licenses/>.
 *
 */


#ifdef HAVE_CONFIG_H
#include "config.h"
#endif

#include "DHT.h"
#include "group_chats.h"
#include "group_announce.h"
#include "LAN_discovery.h"
#include "util.h"
#include "Messenger.h"

#define GC_INVITE_REQUEST_PLAIN_SIZE SEMI_INVITE_CERTIFICATE_SIGNED_SIZE
#define GC_INVITE_REQUEST_DHT_SIZE (1 + EXT_PUBLIC_KEY + crypto_box_NONCEBYTES + GC_INVITE_REQUEST_PLAIN_SIZE + crypto_box_MACBYTES)

#define GC_INVITE_RESPONSE_PLAIN_SIZE INVITE_CERTIFICATE_SIGNED_SIZE
#define GC_INVITE_RESPONSE_DHT_SIZE (1 + EXT_PUBLIC_KEY + crypto_box_NONCEBYTES + GC_INVITE_RESPONSE_PLAIN_SIZE + crypto_box_MACBYTES)

#define MIN_PACKET_SIZE (1 + EXT_PUBLIC_KEY + crypto_box_NONCEBYTES + 1 + crypto_box_MACBYTES)

#define NET_PACKET_GROUP_CHATS 9 /* WARNING. Temporary measure. */

static int peernumber_valid(const GC_Chat *chat, uint32_t peernumber);
static int groupnumber_valid(const GC_Session* c, int groupnumber);
static int gc_peer_in_chat(const GC_Chat *chat, const uint8_t *client_id);
static int gc_peer_add(Messenger *m, int groupnumber, const GC_GroupPeer *peer);
static int gc_peer_update(GC_Chat *chat, const GC_GroupPeer *peer, uint32_t peernumber);
static int gc_peer_delete(Messenger *m, int groupnumber, uint32_t peernumber, const uint8_t *data, uint32_t length);

enum {
    GP_GET_NODES,
    GP_SEND_NODES,
    GP_BROADCAST,
    GP_INVITE_REQUEST,
    GP_INVITE_RESPONSE,
    GP_SYNC_REQUEST,
    GP_SYNC_RESPONSE
} GROUP_PACKET;


/* Shamelessly taken from wikipedia's Jenkins hash function page
 */
static uint32_t calculate_hash(const uint8_t *key, size_t len)
{
    uint32_t hash, i;

    for (hash = i = 0; i < len; ++i) {
        hash += key[i];
        hash += (hash << 10);
        hash ^= (hash >> 6);
    }

    hash += (hash << 3);
    hash ^= (hash >> 11);
    hash += (hash << 15);
    return hash;
}

// Handle all decrypt procedures
static int unwrap_group_packet(const uint8_t *self_public_key, const uint8_t *self_secret_key, uint8_t *public_key,
                               uint8_t *data, uint8_t *packet_type, const uint8_t *packet, uint16_t length)
{
    if (length < MIN_PACKET_SIZE && length > MAX_GC_PACKET_SIZE) 
        return -1;
    
    if (id_long_equal(packet + 1, self_public_key))
        return -1;

    memcpy(public_key, packet + 1, EXT_PUBLIC_KEY);

    uint8_t nonce[crypto_box_NONCEBYTES];
    memcpy(nonce, packet + 1 + EXT_PUBLIC_KEY, crypto_box_NONCEBYTES);

    uint8_t plain[MAX_GC_PACKET_SIZE];
    int len = decrypt_data(ENC_KEY(public_key), ENC_KEY(self_secret_key), nonce,
                            packet + 1 + EXT_PUBLIC_KEY + crypto_box_NONCEBYTES,
                            length - (1 + EXT_PUBLIC_KEY + crypto_box_NONCEBYTES), plain);

    if (len == -1 || len == 0)
        return -1;

    packet_type[0] = plain[0];
    --len;
    memcpy(data, plain + 1, len);
    return len;
}

// Handle all encrypt procedures
static int wrap_group_packet(const uint8_t *send_public_key, const uint8_t *send_secret_key, const uint8_t *recv_public_key,
                             uint8_t *packet, const uint8_t *data, uint32_t length, uint8_t packet_type)
{
    if (MAX_GC_PACKET_SIZE < length + MIN_PACKET_SIZE)
        return -1;
    
    uint8_t plain[MAX_GC_PACKET_SIZE];
    plain[0] = packet_type;
    memcpy(plain + 1, data, length);
    
    uint8_t nonce[crypto_box_NONCEBYTES];
    new_nonce(nonce);

    uint8_t encrypt[1 + length + crypto_box_MACBYTES];
    int len = encrypt_data(ENC_KEY(recv_public_key), ENC_KEY(send_secret_key), nonce, plain, length + 1, encrypt);

    if (len != sizeof(encrypt))
        return -1;

    packet[0] = NET_PACKET_GROUP_CHATS;
    memcpy(packet + 1, send_public_key, EXT_PUBLIC_KEY);
    memcpy(packet + 1 + EXT_PUBLIC_KEY, nonce, crypto_box_NONCEBYTES);
    memcpy(packet + 1 + EXT_PUBLIC_KEY + crypto_box_NONCEBYTES, encrypt, len);

    return 1 + EXT_PUBLIC_KEY + crypto_box_NONCEBYTES + len;
}

// General function for packet sending
static int send_groupchatpacket(const GC_Chat *chat, IP_Port ip_port, const uint8_t *public_key,
                                const uint8_t *data, uint32_t length, uint8_t packet_type)
{
    if (id_long_equal(chat->self_public_key, public_key))
        return -1;

    uint8_t packet[MAX_GC_PACKET_SIZE];
    int len = wrap_group_packet(chat->self_public_key, chat->self_secret_key, public_key, packet, data, length,
                                packet_type);

    if (len == -1)
        return -1;

    return sendpacket(chat->net, ip_port, packet, len);
}

/* Expects extpubkey being the size of EXT_PUBLIC_KEY bytes
 */
static GC_Chat* get_chat_by_public_key(GC_Session* gc, const uint8_t* extpubkey)
{
    uint32_t hh = calculate_hash(extpubkey, EXT_PUBLIC_KEY);
    uint32_t i;

    for (i = 0; i < gc->num_chats; i ++) {
        if (gc->chats[i].hash_id == hh)
            return &gc->chats[i];
    }
    
    return NULL;
}

static int make_invite_cert(const uint8_t *private_key, const uint8_t *public_key, uint8_t *half_certificate);

/* Return -1 if fail
 * Return 0 if success
 */
static int gc_send_invite_request(const GC_Chat *chat, IP_Port ip_port, const uint8_t *public_key)
{
    uint8_t  invite_certificate[SEMI_INVITE_CERTIFICATE_SIGNED_SIZE];

    if (make_invite_cert(chat->self_secret_key, chat->self_public_key, invite_certificate)==-1)
        return -1;

    return send_groupchatpacket(chat, ip_port, public_key, invite_certificate,
                                SEMI_INVITE_CERTIFICATE_SIGNED_SIZE, GP_INVITE_REQUEST);
}

/* Return -1 if fail
 * Return 0 if succes
 */
static int gc_send_invite_response(const GC_Chat *chat, IP_Port ip_port, const uint8_t *public_key,
                                   const uint8_t *data, uint32_t length)
{
    return send_groupchatpacket(chat, ip_port, public_key, data, length, GP_INVITE_RESPONSE);
}

/* Return -1 if fail
 * Return 0 if success
 */
static int handle_gc_invite_response(GC_Chat *chat, IP_Port ipp, const uint8_t *public_key, const uint8_t *data,
                                     uint32_t length)
{
    if (!id_long_equal(public_key, data + SEMI_INVITE_CERTIFICATE_SIGNED_SIZE))
        return -1;

    if (data[0] != GC_INVITE)
        return -1;

    // Verify our own signature
    if (crypto_sign_verify_detached(data + SEMI_INVITE_CERTIFICATE_SIGNED_SIZE-SIGNATURE_SIZE, data,
                                    SEMI_INVITE_CERTIFICATE_SIGNED_SIZE - SIGNATURE_SIZE,
                                    SIG_KEY(chat->self_public_key)) != 0)
        return -1;

    // Verify inviter signature
    if (crypto_sign_verify_detached(data + INVITE_CERTIFICATE_SIGNED_SIZE - SIGNATURE_SIZE, data,
                                    INVITE_CERTIFICATE_SIGNED_SIZE - SIGNATURE_SIZE,
                                    SIG_KEY(public_key)) != 0)
        return -1;

    memcpy(chat->self_invite_certificate, data, INVITE_CERTIFICATE_SIGNED_SIZE);

    // send_sync_request();
    // add the peer who invited us
    return 0;
}

static int sign_certificate(const uint8_t *data, uint32_t length, const uint8_t *private_key,
                            const uint8_t *public_key, uint8_t *certificate);

/* Return -1 if fail
 * Return 0 if success
 */
int handle_gc_invite_request(Messenger *m, int groupnumber, IP_Port ipp, const uint8_t *public_key,
                             const uint8_t *data, uint32_t length)
{
    GC_Session *c = m->group_handler;
    GC_Chat *chat = gc_get_group(c, groupnumber);

    if (chat == NULL)
        return -1;

    uint8_t  invite_certificate[INVITE_CERTIFICATE_SIGNED_SIZE];

    if (!id_long_equal(public_key, data+1))
        return -1;

    if (data[0] != GC_INVITE)
        return -1;

    if (crypto_sign_verify_detached(data + SEMI_INVITE_CERTIFICATE_SIGNED_SIZE - SIGNATURE_SIZE, data,
                                    SEMI_INVITE_CERTIFICATE_SIGNED_SIZE - SIGNATURE_SIZE,
                                    SIG_KEY(public_key)) != 0)
        return -1;

    if (sign_certificate(data, SEMI_INVITE_CERTIFICATE_SIGNED_SIZE, chat->self_secret_key, chat->self_public_key,
                         invite_certificate) == -1)
        return -1;

    // Adding peer we just invited into the peer group list
    GC_GroupPeer *peer = calloc(1, sizeof(GC_GroupPeer));

    if (peer == NULL)
        return -1;

    memcpy(peer->client_id, public_key, EXT_PUBLIC_KEY);
    memcpy(peer->invite_certificate, invite_certificate, INVITE_CERTIFICATE_SIGNED_SIZE);
    peer->role |= GR_USER;
    peer->verified = 1;
    peer->last_update_time = unix_time();
    peer->ip_port = ipp;
    gc_peer_add(m, groupnumber, peer);

    return gc_send_invite_response(chat, ipp, public_key, invite_certificate, INVITE_CERTIFICATE_SIGNED_SIZE);
}

static int gc_send_sync_request(const GC_Chat *chat, IP_Port ip_port, const uint8_t *public_key)
{
    uint8_t data[MAX_GC_PACKET_SIZE];

    memcpy(data, chat->self_public_key, EXT_PUBLIC_KEY);
    memcpy(data + EXT_PUBLIC_KEY, &chat->last_synced_time, TIME_STAMP_SIZE);

    return send_groupchatpacket(chat, ip_port, public_key, data, EXT_PUBLIC_KEY+TIME_STAMP_SIZE, GP_SYNC_REQUEST);

}

static int gc_send_sync_response(const GC_Chat *chat, IP_Port ip_port, const uint8_t *public_key,
                                 const uint8_t *data, uint32_t length)
{
    return send_groupchatpacket(chat, ip_port, public_key, data, length, GP_SYNC_RESPONSE);
}

static int handle_gc_sync_response(Messenger *m, int groupnumber, IP_Port ipp, const uint8_t *public_key,
                                   const uint8_t *data, uint32_t length)
{
    GC_Session *c = m->group_handler;
    GC_Chat *chat = gc_get_group(c, groupnumber);

    if (chat == NULL)
        return -1;

    if (!id_long_equal(public_key, data))
        return -1;

    uint32_t num = 0;
    bytes_to_U32(&num, data + EXT_PUBLIC_KEY);

    if (num == 0)
        return -1;

    bytes_to_U64(&chat->last_synced_time, data + EXT_PUBLIC_KEY + sizeof(uint32_t));

    GC_GroupPeer *peers = calloc(1, sizeof(GC_GroupPeer) * num);

    if (peers == NULL)
        return -1;

    memcpy(peers, data + EXT_PUBLIC_KEY + sizeof(uint32_t) + TIME_STAMP_SIZE, sizeof(GC_GroupPeer) * num);

<<<<<<< HEAD
    gc_send_sync_request(chat, ipp, public_key);
    // add the peer who invited us
    return 0;
}
=======
    uint32_t i;
>>>>>>> b32b9845

    for (i = 0; i < num; i++){
        int j = gc_peer_in_chat(chat, peers[i].client_id);

        if (j != -1)
            gc_peer_update(chat, &peers[i], j);
        else
            gc_peer_add(m, groupnumber, &peers[i]);
    }

    // The last one is always the sender
    chat->group[num - 1].ip_port = ipp;

    return 0;
}

static int gc_to_peer(const GC_Chat *chat, GC_GroupPeer *peer);

static int handle_gc_sync_request(GC_Chat *chat, IP_Port ipp, const uint8_t *public_key, const uint8_t *data,
                                  uint32_t length)
{
    if (!id_long_equal(public_key, data))
        return -1;

    // TODO: Check if we know the peer and if peer is verified

    uint8_t response[MAX_GC_PACKET_SIZE];
    memcpy(response, chat->self_public_key, EXT_PUBLIC_KEY);

    uint64_t last_synced_time;
    bytes_to_U64(&last_synced_time, data + EXT_PUBLIC_KEY);

    uint32_t len = 0;

    if (last_synced_time > chat->last_synced_time) {
        // TODO: probably we should initiate sync request ourself, cause requester has more fresh info
        len = EXT_PUBLIC_KEY + sizeof(uint32_t);
        uint32_t num = 0;
        U32_to_bytes(response + EXT_PUBLIC_KEY, num);
    } else {
        GC_GroupPeer *peers = calloc(1, sizeof(GC_GroupPeer) * chat->numpeers);

        if (peers == NULL)
            return -1;

        uint32_t i, num = 0;

        for (i = 0; i < chat->numpeers; i++) 
            if ((chat->group[i].last_update_time > last_synced_time)
                        && (!id_long_equal(chat->group[i].client_id, public_key))) {
                memcpy(&peers[num], &chat->group[i], sizeof(GC_GroupPeer));
                ++num;
            }
            
        // Add yourself
        gc_to_peer(chat, &peers[num]);
        ++num;

        len = EXT_PUBLIC_KEY + sizeof(uint32_t) + TIME_STAMP_SIZE + sizeof(GC_GroupPeer) * num;
        U32_to_bytes(response + EXT_PUBLIC_KEY, num);
        U64_to_bytes(response + EXT_PUBLIC_KEY + sizeof(uint32_t), chat->last_synced_time);
        
        // TODO: big packet size...
        memcpy(response + EXT_PUBLIC_KEY + sizeof(uint32_t) + TIME_STAMP_SIZE, peers, sizeof(GC_GroupPeer) * num);
    }
    return gc_send_sync_response(chat, ipp, public_key, response, len);
}

static int send_gc_broadcast_packet(const GC_Chat *chat, uint32_t peernumber, const uint8_t *data, uint32_t length)
{
<<<<<<< HEAD
    return send_groupchatpacket(chat, ip_port, public_key, data, length, GP_SYNC_RESPONSE);
}

int handle_gc_sync_response(Messenger *m, int groupnumber, IP_Port ipp, const uint8_t *public_key,
                            const uint8_t *data, uint32_t length)
{
    GC_Session *c = m->group_handler;
    GC_Chat *chat = gc_get_group(c, groupnumber);

    if (chat == NULL)
        return -1;

    if (!id_long_equal(public_key, data))
        return -1;

    uint32_t num = 0;
    bytes_to_U32(&num, data + EXT_PUBLIC_KEY);

    if (num == 0)
        return -1;

    bytes_to_U64(&chat->last_synced_time, data + EXT_PUBLIC_KEY + sizeof(uint32_t));

    GC_GroupPeer *peers = calloc(1, sizeof(GC_GroupPeer) * num);

    if (peers == NULL)
        return -1;

    memcpy(peers, data + EXT_PUBLIC_KEY + sizeof(uint32_t) + TIME_STAMP_SIZE, sizeof(GC_GroupPeer) * num);

    uint32_t i;

    for (i = 0; i < num; i++){
        uint32_t j = gc_peer_in_chat(chat, peers[i].client_id);

        if (j != -1)
            gc_peer_update(chat, &peers[i], j);
        else
            gc_peer_add(m, groupnumber, &peers[i]);
    }

    // The last one is always the sender
    chat->group[num-1].ip_port = ipp;

    // NB: probably to be deleted
    chat->group_address_only[num-1].ip_port = ipp;
    chat->joined = true;
    chat->joining = false;
    
    if (c->group_self_join) {
        uint32_t peers_in_chat[num];
        for (i = 0; i < num; i++) { 
            /* Copy peer numbers in array so that we can know which peers are 
             * Already in the chat to mimic IRC behaviour
             */
            
            /* NOTE LOL peer ids are just indexes */
            peers_in_chat[i] = i;
        }
        c->group_self_join(m, groupnumber, peers_in_chat, num, c->group_self_join_userdata);
    }
    
    return 0;
}

int send_gc_broadcast_packet(const GC_Chat *chat, IP_Port ip_port, const uint8_t *public_key,
                             const uint8_t *data, uint32_t length)
{
    uint8_t dt[length + EXT_PUBLIC_KEY];
    memcpy(dt, chat->self_public_key, EXT_PUBLIC_KEY);
=======
    uint8_t packet[length + EXT_PUBLIC_KEY];
    memcpy(packet, chat->self_public_key, EXT_PUBLIC_KEY);
>>>>>>> b32b9845

    if (data && length > 0)
        memcpy(packet + EXT_PUBLIC_KEY, data, length);

    // TODO: send to all peers... Or rather we should make efficient sophisticated routing :)
    // Currently ping_group() and others think that we send only one packet. Change ping_group() in case
    // of this function changing
    return send_groupchatpacket(chat, chat->group[peernumber].ip_port, chat->group[peernumber].client_id,
                                packet, EXT_PUBLIC_KEY + length, GP_BROADCAST);
}

static int send_gc_ping(const GC_Chat *chat, uint32_t numpeers)
{
    uint8_t data[MAX_GC_PACKET_SIZE];
    uint32_t length;

    data[0] = GM_PING;
    length = 1;

    uint32_t i;

    for (i = 0; i < numpeers; ++i)
        if (send_gc_broadcast_packet(chat, i, data, length) == -1)
            return -1;
    
    return 0;
}

static int handle_gc_ping(Messenger *m, int groupnumber, uint32_t peernumber, IP_Port ipp)
{
    GC_Chat *chat = gc_get_group(m->group_handler, groupnumber);
    chat->group[peernumber].ip_port = ipp;
    chat->group[peernumber].last_rcvd_ping = unix_time();
    return 0;
}

int send_gc_status(const GC_Chat *chat, uint8_t status_type)
{
    uint8_t data[MAX_GC_PACKET_SIZE];

    data[0] = GM_STATUS;
    data[1] = chat->self_status;
    uint32_t length = 2;

    uint32_t i;

    for (i = 0; i < chat->numpeers; i++) {
        if (send_gc_broadcast_packet(chat, i, data, length) == -1)
            return -1;
    }

    return 0;
}

int gc_set_self_status(GC_Chat *chat, uint8_t status_type)
{
    if (status_type == GS_NONE || status_type >= GS_INVALID)
        return -1;

    chat->self_status = status_type;
    return send_gc_status(chat, status_type);
}

static int handle_gc_status(Messenger *m, int groupnumber, uint32_t peernumber, const uint8_t *data, uint32_t length)
{
    GC_Chat *chat = gc_get_group(m->group_handler, groupnumber);
    chat->group[peernumber].status = data[0];
    return 0;
}

/* Return's peernumber's status (GS_INVALID on failure) */
uint8_t gc_get_status(const GC_Chat *chat, uint8_t peernumber)
{
    if (!peernumber_valid(chat, peernumber))
        return GS_INVALID;

    return chat->group[peernumber].status;
}

static int send_gc_new_peer(const GC_Chat *chat, uint32_t numpeers)
{
    uint8_t data[MAX_GC_PACKET_SIZE];
    uint32_t length;

    
    GC_GroupPeer *peer = calloc(1, sizeof(GC_GroupPeer));

    if (peer == NULL)
        return -1;

    gc_to_peer(chat, peer);
    data[0] = GM_NEW_PEER;
    memcpy(data + 1, peer, sizeof(GC_GroupPeer));
    length = 1 + sizeof(GC_GroupPeer);

    uint32_t i;

    for (i = 0; i < chat->numpeers; i++) {
        if (send_gc_broadcast_packet(chat, i, data, length) == -1)
            return -1;
    }

    return 0;
}

static int verify_cert_integrity(const uint8_t *certificate);

static int handle_gc_new_peer(Messenger *m, int groupnumber, uint32_t peernumber, IP_Port ipp, const uint8_t *data,
                              uint32_t length)
{
    GC_Session *c = m->group_handler;
    GC_Chat *chat = gc_get_group(c, groupnumber);

    if (chat == NULL)
        return -1;

    GC_GroupPeer *peer = calloc(1, sizeof(GC_GroupPeer));

    if (peer == NULL)
        return -1;

    memcpy(peer, data, sizeof(GC_GroupPeer));

    // TODO: Probably we should make it also optional, but I'm personally against it (c) henotba
    if (verify_cert_integrity(peer->invite_certificate) == -1) {
        free(peer);
        return -1;
    }

    peer->ip_port = ipp;
    gc_peer_add(m, groupnumber, peer);

    return 0;
}

static int send_gc_self_exit(const GC_Chat *chat, const uint8_t *partmessage, uint32_t length)
{
    /* NOTE: length should be checked by caller function */

    uint8_t data[MAX_GC_PACKET_SIZE];
    data[0] = GM_PEER_EXIT;
    U64_to_bytes(data + 1, unix_time());
    memcpy(data + 1 + TIME_STAMP_SIZE, partmessage, length);
    length = 1 + TIME_STAMP_SIZE + length;

    uint32_t i;

    for (i = 0; i < chat->numpeers; ++i) {
        if (send_gc_broadcast_packet(chat, i, data, length) == -1)
            return -1;
    }

    return 0;
}

static int handle_gc_peer_exit(Messenger *m, int groupnumber, uint32_t peernumber, const uint8_t *data,
                               uint32_t length)
{
    if (length > MAX_GC_PART_MESSAGE_SIZE)
        return gc_peer_delete(m, groupnumber, peernumber, NULL, 0);

    return gc_peer_delete(m, groupnumber, peernumber, data, length);
}

int send_gc_change_nick(const GC_Chat *chat)
{
    uint8_t data[MAX_GC_PACKET_SIZE];

    data[0] = GM_CHANGE_NICK;
    memcpy(data + 1, chat->self_nick, chat->self_nick_len);
    uint32_t length = 1 + chat->self_nick_len;

    uint32_t i;

    for (i = 0; i < chat->numpeers; i++) {
        if (send_gc_broadcast_packet(chat, i, data, length) == -1)
            return -1;
    }

    return 0;
}

int gc_set_self_nick(GC_Chat *chat, const uint8_t *nick, uint32_t length)
{
    if (length > MAX_GC_NICK_SIZE || length == 0)
        return -1;

    memcpy(chat->self_nick, nick, length);
    chat->self_nick_len = length;
    return send_gc_change_nick(chat);
}

/* Return -1 on error.
 * Return nick length if success
 */
int gc_get_nick(const GC_Chat *chat, uint32_t peernumber, uint8_t *namebuffer)
{
    if (!peernumber_valid(chat, peernumber))
        return -1;

    memcpy(namebuffer, chat->group[peernumber].nick, chat->group[peernumber].nick_len);
    return chat->group[peernumber].nick_len;
}

int handle_gc_change_nick(Messenger *m, int groupnumber, uint32_t peernumber, const uint8_t *data, uint32_t length)
{
    GC_Session *c = m->group_handler;
    GC_Chat *chat = gc_get_group(c, groupnumber);

    if (chat == NULL)
        return -1;

    if (length > MAX_GC_NICK_SIZE)
        return -1;

    if (c->nick_change)
        (*c->nick_change)(m, groupnumber, peernumber, data, length, c->nick_change_userdata);

    memcpy(chat->group[peernumber].nick, data, length);
    chat->group[peernumber].nick_len = length;

    return 0;
}

int send_gc_change_topic(const GC_Chat *chat)
{
    uint8_t data[MAX_GC_PACKET_SIZE];

    data[0] = GM_CHANGE_TOPIC;
    memcpy(data + 1, chat->topic, chat->topic_len);
    uint32_t length = 1 + chat->topic_len;

    uint32_t i;

    for (i = 0; i < chat->numpeers; i++) {
        if (send_gc_broadcast_packet(chat, i, data, length) == -1)
            return -1;
    }

    return 0;
}

int gc_set_topic(GC_Chat *chat, const uint8_t *topic, uint32_t length)
{
    if (length > MAX_GC_TOPIC_SIZE)
        return -1;

    memcpy(chat->topic, topic, length);
    chat->topic_len = length;
    return send_gc_change_topic(chat);
}

 /* Return topic length. */
int gc_get_topic(const GC_Chat *chat, uint8_t *topicbuffer)
{
    memcpy(topicbuffer, chat->topic, chat->topic_len);
    return chat->topic_len;
}

static int handle_gc_change_topic(Messenger *m, int groupnumber, uint32_t peernumber, const uint8_t *data,
                                  uint32_t length)
{
    GC_Session *c = m->group_handler;
    GC_Chat *chat = gc_get_group(c, groupnumber);

    if (chat == NULL)
        return -1;

    if (length > MAX_GC_TOPIC_SIZE)
        return -1;

    // NB: peernumber could be used to verify who is changing the topic in some cases
    memcpy(chat->topic, data, length);
    chat->topic_len = length;

    if (c->title_change)
        (*c->title_change)(m, groupnumber, peernumber, data, length, c->title_change_userdata);

    return 0;
}

int gc_send_plain_message(const GC_Chat *chat, const uint8_t *message, uint32_t length)
{
    if (1 + TIME_STAMP_SIZE + length > MAX_GC_MESSAGE_SIZE || length == 0)
        return -1;

    uint8_t data[MAX_GC_PACKET_SIZE];
    data[0] = GM_MESSAGE;
    U64_to_bytes(data + 1, unix_time());
    memcpy(data + 1 + TIME_STAMP_SIZE, message, length);
    length = 1 + TIME_STAMP_SIZE + length;

    uint32_t i;

    for (i = 0; i < chat->numpeers; i++) {
        if (send_gc_broadcast_packet(chat, i, data, length) == -1)
            return -1;
    }

    return 0;
}

static int handle_gc_message(Messenger *m, int groupnumber, uint32_t peernumber, const uint8_t *data,
                             uint32_t length)
{
    GC_Session *c = m->group_handler;
    GC_Chat *chat = gc_get_group(c, groupnumber);

    if (chat == NULL)
        return -1;

    if (length > MAX_GC_MESSAGE_SIZE || length == 0)
        return -1;

    if (chat->group[peernumber].ignore)
        return 0;

    if (c->message)
        (*c->message)(m, groupnumber, peernumber, data, length, c->message_userdata);

    return 0;
}

int gc_send_private_message(const GC_Chat *chat, uint32_t peernumber, const uint8_t *message, uint32_t length)
{
    if (1 + TIME_STAMP_SIZE + length > MAX_GC_MESSAGE_SIZE || length == 0)
        return -1;

    if (!peernumber_valid(chat, peernumber))
        return -1;

    uint8_t data[MAX_GC_MESSAGE_SIZE];
    data[0] = GM_PRVT_MESSAGE;
    U64_to_bytes(data + 1, unix_time());
    memcpy(data + 1 + TIME_STAMP_SIZE, message, length);
    length = 1 + TIME_STAMP_SIZE + length;

    if (send_gc_broadcast_packet(chat, peernumber, data, length) == -1)
        return -1;

    return 0;
}

static int handle_gc_private_message(Messenger *m, int groupnumber, uint32_t peernumber, const uint8_t *data,
                                     uint32_t length)
{
    GC_Session *c = m->group_handler;
    GC_Chat *chat = gc_get_group(c, groupnumber);

    if (chat == NULL)
        return -1;

    if (length > MAX_GC_MESSAGE_SIZE || length == 0)
        return -1;

    if (chat->group[peernumber].ignore)
        return 0;

    if (c->private_message)
        (*c->private_message)(m, groupnumber, peernumber, data, length, c->private_message_userdata);

    return 0;
}

int gc_send_op_action(const GC_Chat *chat, const uint8_t *certificate)
{
    uint8_t data[MAX_GC_PACKET_SIZE];

    data[0] = GM_OP_ACTION;
    memcpy(data + 1, certificate, COMMON_CERTIFICATE_SIGNED_SIZE);

    uint32_t i;

    for (i = 0; i < chat->numpeers; i++) {
        if (send_gc_broadcast_packet(chat, i, data, COMMON_CERTIFICATE_SIGNED_SIZE + 1) == -1)
            return -1;
    }

    return 0;
}

static int process_common_cert(GC_Chat *chat, const uint8_t *certificate);

static int handle_gc_op_action(Messenger *m, int groupnumber, uint32_t peernumber, const uint8_t *data, uint32_t length)
{
    GC_Session *c = m->group_handler;
    GC_Chat *chat = gc_get_group(c, groupnumber);

    if (chat == NULL)
        return -1;

    if (process_common_cert(chat, data) == -1)
        return -1;

    if (c->op_action)
        (*c->op_action)(m, groupnumber, peernumber, data, length, c->op_action_userdata);

    return 0;
}

int gc_toggle_ignore(GC_Chat *chat, uint32_t peernumber, uint8_t ignore)
{
    if (!peernumber_valid(chat, peernumber))
        return -1;

    if (ignore != 0 && ignore != 1)
        return -1;

    chat->group[peernumber].ignore = (bool) ignore;
    return 0;
}

static int handle_gc_broadcast(Messenger *m, int groupnumber, IP_Port ipp, const uint8_t *public_key,
                               const uint8_t *data, uint32_t length)
{
    GC_Session *c = m->group_handler;

    if (!c)
        return -1;

    GC_Chat *chat = gc_get_group(c, groupnumber);

    if (chat == NULL)
        return -1;

    if (!id_long_equal(public_key, data))
        return -1;

    uint32_t len = length - 1 - EXT_PUBLIC_KEY;
    uint8_t dt[len];
    memcpy(dt, data + 1 + EXT_PUBLIC_KEY, len);

    // TODO: Check if peer is verified. Actually we should make it optional
    int peernumber = gc_peer_in_chat(chat, public_key);

    if ((peernumber == -1) && (data[EXT_PUBLIC_KEY] != GM_NEW_PEER))
        return -1;

    switch (data[EXT_PUBLIC_KEY]) {
        case GM_PING:
            return handle_gc_ping(m, groupnumber, peernumber, ipp);
        case GM_STATUS:
            return handle_gc_status(m, groupnumber, peernumber, dt, len);
        case GM_NEW_PEER:
            return handle_gc_new_peer(m, groupnumber, peernumber, ipp, dt, len);
        case GM_CHANGE_NICK:
            return handle_gc_change_nick(m, groupnumber, peernumber, dt, len);
        case GM_CHANGE_TOPIC:
            return handle_gc_change_topic(m, groupnumber, peernumber, dt, len);
        case GM_MESSAGE:
            return handle_gc_message(m, groupnumber, peernumber, dt, len);
        case GM_PRVT_MESSAGE:
            return handle_gc_private_message(m, groupnumber, peernumber, dt, len);
        case GM_OP_ACTION:
            return handle_gc_op_action(m, groupnumber, peernumber, dt, len);
        case GM_PEER_EXIT:
            return handle_gc_peer_exit(m, groupnumber, peernumber, dt, len);
        default:
            return -1;
    }
}

/* If we receive a group chat packet we call this function so it can be handled.
 * return 0 if packet is handled correctly.
 * return -1 if it didn't handle the packet or if the packet was shit.
 */
static int handle_groupchatpacket(void *object, IP_Port source, const uint8_t *packet, uint16_t length)
{
    /* TODO check packet size */

    Messenger *m = object;

    if (!m)
        return -1;

    GC_Chat* chat = get_chat_by_public_key(m->group_handler, packet + 1);

    if (!chat)
        return -1;

    uint8_t public_key[EXT_PUBLIC_KEY];
    uint8_t data[MAX_GC_PACKET_SIZE];
    uint8_t packet_type;

    int len = unwrap_group_packet(chat->self_public_key, chat->self_secret_key, public_key, data, &packet_type,
                                  packet, length);

    if (len == -1)
        return -1;

    // Check if we know the user and if it's banned
    int peernumber = gc_peer_in_chat(chat, public_key);

    if (peernumber != -1) {
        if (chat->group[peernumber].banned == 1)
            return -1;
    }

    switch (packet_type) {
        case GP_INVITE_REQUEST:
            return handle_gc_invite_request(m, chat->groupnumber, source, public_key, data, len);
        case GP_INVITE_RESPONSE:
            return handle_gc_invite_response(chat, source, public_key, data, len);
        case GP_SYNC_REQUEST:
            return handle_gc_sync_request(chat, source, public_key, data, len);
        case GP_SYNC_RESPONSE:
            return handle_gc_sync_response(m, chat->groupnumber, source, public_key, data, len);
        case GP_BROADCAST:
            return handle_gc_broadcast(m, chat->groupnumber, source, public_key, data, len);
        default:
            return -1;
    }

    return -1;
}

void gc_callback_message(Messenger *m, void (*function)(Messenger *m, int groupnumber, uint32_t,
                         const uint8_t *, uint32_t, void *), void *userdata)
{
    GC_Session *c = m->group_handler;
    c->message = function;
    c->message_userdata = userdata;
}

void gc_callback_private_message(Messenger *m, void (*function)(Messenger *m, int groupnumber, uint32_t,
                                const uint8_t *, uint32_t, void *), void *userdata)
{
    GC_Session *c = m->group_handler;
    c->private_message = function;
    c->private_message_userdata = userdata;
}

void gc_callback_op_action(Messenger *m, void (*function)(Messenger *m, int groupnumber, uint32_t,
                           const uint8_t *, uint32_t, void *), void *userdata)
{
    GC_Session *c = m->group_handler;
    c->op_action = function;
    c->op_action_userdata = userdata;
}

void gc_callback_nick_change(Messenger *m, void (*function)(Messenger *m, int groupnumber, uint32_t,
                             const uint8_t *, uint32_t, void *), void *userdata)
{
    GC_Session *c = m->group_handler;
    c->nick_change = function;
    c->nick_change_userdata = userdata;
}

void gc_callback_title_change(Messenger *m, void (*function)(Messenger *m, int groupnumber, uint32_t,
                              const uint8_t *, uint32_t, void *), void *userdata)
{
    GC_Session *c = m->group_handler;
    c->title_change = function;
    c->title_change_userdata = userdata;
}


void gc_callback_peer_exit(Messenger *m, void (*function)(Messenger *m, int groupnumber, uint32_t,
                           const uint8_t *, uint32_t, void *), void *userdata)
{
    GC_Session *c = m->group_handler;
    c->peer_exit = function;
    c->peer_exit_userdata = userdata;
}

<<<<<<< HEAD
void gc_callback_group_self_join(Messenger* m, void (*function)(Messenger *m, int groupnumber, uint32_t*, uint32_t, void *), 
                                 void* userdata)
{
    GC_Session *c = m->group_handler;
    c->group_self_join = function;
    c->group_self_join_userdata = userdata;
}

/* Sign input data
 * Add signer public key, time stamp and signature in the end of the data
 * Return -1 if fail, 0 if success
 */
int sign_certificate(const uint8_t *data, uint32_t length, const uint8_t *private_key, const uint8_t *public_key, uint8_t *certificate)
=======
void gc_callback_peer_join(Messenger *m, void (*function)(Messenger *m, int groupnumber, uint32_t, void *),
                           void *userdata)
>>>>>>> b32b9845
{
    GC_Session *c = m->group_handler;
    c->peer_join = function;
    c->peer_join_userdata = userdata;
}

/* Make invite certificate
 * This cert is only half-done, cause it needs to be signed by inviter also
 * Return -1 if fail, 0 if success
 */
static int make_invite_cert(const uint8_t *private_key, const uint8_t *public_key, uint8_t *half_certificate)
{
    uint8_t buf[COMMON_CERTIFICATE_SIGNED_SIZE];
    buf[0] = GC_INVITE;
    return sign_certificate(buf, 1, private_key, public_key, half_certificate);
}

/* Make common certificate
 * Return -1 if fail, 0 if success
 */
static int make_common_cert(const uint8_t *private_key, const uint8_t *public_key, const uint8_t *target_pub_key,
                            uint8_t *certificate, const uint8_t cert_type)
{
    uint8_t buf[COMMON_CERTIFICATE_SIGNED_SIZE];
    buf[0] = cert_type;
    memcpy(buf + 1, target_pub_key, EXT_PUBLIC_KEY);

    return sign_certificate(buf, 1 + EXT_PUBLIC_KEY, private_key, public_key, certificate);
}

/* Sign input data
 * Add signer public key, time stamp and signature in the end of the data
 * Return -1 if fail, 0 if success
 */
static int sign_certificate(const uint8_t *data, uint32_t length, const uint8_t *private_key,
                            const uint8_t *public_key, uint8_t *certificate)
{
    memcpy(certificate, data, length);
    memcpy(certificate + length, public_key, EXT_PUBLIC_KEY);

    U64_to_bytes(certificate + length + EXT_PUBLIC_KEY, unix_time());
    uint32_t mlen = length + EXT_PUBLIC_KEY + TIME_STAMP_SIZE;

    if (crypto_sign_detached(certificate+mlen, NULL, certificate, mlen, SIG_KEY(private_key)) != 0)
        return -1;

    return 0;
}

// Return -1 if certificate is corrupted
// Return 0 if certificate is consistent
static int verify_cert_integrity(const uint8_t *certificate)
{
    if (certificate[0] == GC_INVITE) {
        uint8_t invitee_pk[SIG_PUBLIC_KEY];
        uint8_t inviter_pk[SIG_PUBLIC_KEY];
        memcpy(invitee_pk, SIG_KEY(CERT_INVITEE_KEY(certificate)), SIG_PUBLIC_KEY);
        memcpy(inviter_pk, SIG_KEY(CERT_INVITER_KEY(certificate)), SIG_PUBLIC_KEY);

        if (crypto_sign_verify_detached(certificate+INVITE_CERTIFICATE_SIGNED_SIZE-SIGNATURE_SIZE,
                     certificate, INVITE_CERTIFICATE_SIGNED_SIZE-SIGNATURE_SIZE, inviter_pk) != 0)
            return -1;

         if (crypto_sign_verify_detached(certificate+SEMI_INVITE_CERTIFICATE_SIGNED_SIZE-SIGNATURE_SIZE,
                     certificate, SEMI_INVITE_CERTIFICATE_SIGNED_SIZE-SIGNATURE_SIZE, invitee_pk) != 0)
            return -1;

        return 0;
    }

    if (certificate[0] > GC_INVITE && certificate[0] < 255) {
        uint8_t source_pk[SIG_PUBLIC_KEY];
        memcpy(source_pk, SIG_KEY(CERT_SOURCE_KEY(certificate)), SIG_PUBLIC_KEY);
        if (crypto_sign_verify_detached(certificate+COMMON_CERTIFICATE_SIGNED_SIZE-SIGNATURE_SIZE,
                     certificate, COMMON_CERTIFICATE_SIGNED_SIZE-SIGNATURE_SIZE, source_pk) != 0)
            return -1;

        return 0;
    }

    return -1;
}

// Return -1 if we don't know who signed the certificate
// Return -2 if cert is signed by chat pk, e.g. in case it is the cert founder created for himself
// Return peer number in other cases
static int process_invite_cert(const GC_Chat *chat, const uint8_t *certificate)
{
    if (certificate[0] != GC_INVITE)
        return -1;

    uint8_t inviter_pk[EXT_PUBLIC_KEY];
    uint8_t invitee_pk[EXT_PUBLIC_KEY];
    memcpy(inviter_pk, CERT_INVITER_KEY(certificate), EXT_PUBLIC_KEY);
    memcpy(invitee_pk, CERT_INVITEE_KEY(certificate), EXT_PUBLIC_KEY);
    int j = gc_peer_in_chat(chat, invitee_pk); // TODO: processing after adding?

    if (id_long_equal(chat->chat_public_key, inviter_pk)) {
        chat->group[j].verified = 1;
        return -2;
    }

    int i = gc_peer_in_chat(chat, inviter_pk);

    if (i != -1) 
        if (chat->group[i].verified == 1 ) {
            chat->group[j].verified = 1;
            return i;
        }

    chat->group[j].verified = 0;
    return i;
}

// Return -1 if cert isn't issued by ops or we don't know the source or op tries to ban op
// Return issuer peer number in other cases
// Add roles or ban depending on the cert and save the cert in common_cert arrays (works for ourself and peers)
static int process_common_cert(GC_Chat *chat, const uint8_t *certificate)
{
    if (certificate[0] > GC_INVITE && certificate[0] < 255) {
        uint8_t source_pk[EXT_PUBLIC_KEY];
        uint8_t target_pk[EXT_PUBLIC_KEY];
        memcpy(source_pk, CERT_SOURCE_KEY(certificate), EXT_PUBLIC_KEY);
        memcpy(target_pk, CERT_TARGET_KEY(certificate), EXT_PUBLIC_KEY);

        int src = gc_peer_in_chat(chat, source_pk);

        if (src == -1)
            return src;

        if (chat->group[src].role & GR_OP || chat->group[src].role & GR_FOUNDER) {

            if (id_long_equal(target_pk, chat->self_public_key)) {
                memcpy(chat->self_common_certificate[chat->self_common_cert_num], certificate, COMMON_CERTIFICATE_SIGNED_SIZE);
                chat->self_common_cert_num++;
                if (certificate[0] == GC_OP_CREDENTIALS)
                    chat->self_role |= GR_OP;
                // In case of ban cert action callback should handle this
                return src;
            }

            // In case cert is not for us
            int trg = gc_peer_in_chat(chat, target_pk);

            if (trg == -1)
                return -1;

            if (certificate[0] == GC_BAN) {
                // Process the situation when op is trying to ban op or founder
                if  (((chat->group[trg].role&GR_OP) || (chat->group[trg].role&GR_FOUNDER)) && (chat->group[src].role&GR_OP)) {
                    return -1;
                }
                chat->group[trg].banned = 1;
                bytes_to_U64(&chat->group[trg].banned_time, certificate + 1 + EXT_PUBLIC_KEY * 2);
                memcpy(chat->group[trg].common_certificate[chat->group[trg].common_cert_num], certificate, COMMON_CERTIFICATE_SIGNED_SIZE);
                chat->group[trg].common_cert_num++;
            }

            if (certificate[0] == GC_OP_CREDENTIALS) {
                chat->group[trg].role |= GR_OP;
                memcpy(chat->group[trg].common_certificate[chat->group[trg].common_cert_num], certificate, COMMON_CERTIFICATE_SIGNED_SIZE);
                chat->group[trg].common_cert_num++;
            }

            return src;
        }
    }
    return -1;
}

static int process_chain_trust(GC_Chat *chat)
{
    // TODO !!!??!
    return -1;
}

/* Check if peer with client_id is in peer array.
 * return peer number if peer is in chat.
 * return -1 if peer is not in chat.
 * TODO: make this more efficient.
 */
static int gc_peer_in_chat(const GC_Chat *chat, const uint8_t *client_id)
{
    uint32_t i;

    for (i = 0; i < chat->numpeers; ++i)
        if (id_long_equal(chat->group[i].client_id, client_id))
            return i;

    return -1;
}

static int peernumber_valid(const GC_Chat *chat, uint32_t peernumber)
{
    if (peernumber >= chat->numpeers)
        return -1;

    return chat->group[peernumber].status > GS_NONE;
}

static int gc_peer_delete(Messenger *m, int groupnumber, uint32_t peernumber, const uint8_t *data, uint32_t length)
{
    GC_Session *c = m->group_handler;

    /* Callback needs to occur before peer is removed*/
    if (c->peer_exit)
        (*c->peer_exit)(m, groupnumber, peernumber, data, length, c->peer_exit_userdata);

    GC_Chat *chat = gc_get_group(c, groupnumber);

    if (chat == NULL)
        return -1;

    --chat->numpeers;

    if (chat->numpeers == 0) {
        free(chat->group);
        chat->group = NULL;
        return 0;
    }

    if (chat->numpeers != peernumber)
        memcpy(&chat->group[peernumber], &chat->group[chat->numpeers], sizeof(GC_GroupPeer));

    GC_GroupPeer *temp = realloc(chat->group, sizeof(GC_GroupPeer) * chat->numpeers);

    if (temp == NULL)
        return -1;

    chat->group = temp;

    return 0;
}

/* Return peernumber if success.
 * Return -1 if fail or peer is already in chat
 */
static int gc_peer_add(Messenger *m, int groupnumber, const GC_GroupPeer *peer)
{
    GC_Session *c = m->group_handler;
    GC_Chat *chat = gc_get_group(c, groupnumber);

    if (chat == NULL)
        return -1;

    int peernumber = gc_peer_in_chat(chat, peer->client_id);

    if (peernumber != -1)
        return -1;

    GC_GroupPeer *temp = realloc(chat->group, sizeof(GC_GroupPeer) * (chat->numpeers + 1));

    if (temp == NULL)
        return -1;

    peernumber = chat->numpeers++;
    memcpy(&(temp[peernumber]), peer, sizeof(GC_GroupPeer));

    chat->group = temp;
    chat->group[peernumber].last_rcvd_ping = unix_time();

    return peernumber;
}

static int gc_peer_update(GC_Chat *chat, const GC_GroupPeer *peer, uint32_t peernumber)
{
    memcpy(&(chat->group[peernumber]), peer, sizeof(GC_GroupPeer));
    return 0;
}

static int gc_to_peer(const GC_Chat *chat, GC_GroupPeer *peer)
{
    // NB: we cannot add out ip_port
    memcpy(peer->client_id, chat->self_public_key, EXT_PUBLIC_KEY);
    memcpy(peer->invite_certificate, chat->self_invite_certificate, INVITE_CERTIFICATE_SIGNED_SIZE);
    memcpy(peer->common_certificate, chat->self_common_certificate, COMMON_CERTIFICATE_SIGNED_SIZE*MAX_CERTIFICATES_NUM);
    memcpy(peer->nick, chat->self_nick, chat->self_nick_len);
    peer->nick_len = chat->self_nick_len;
    peer->role = chat->self_role;
    peer->last_update_time = unix_time();

    return 0;
}

static void check_peer_timeouts(Messenger *m, int groupnumber)
{
    GC_Chat *chat = gc_get_group(m->group_handler, groupnumber);

    if (chat == NULL)
        return;

    uint32_t i;

    for (i = 0; i < chat->numpeers; ++i) {
        if (is_timeout(chat->group[i].last_rcvd_ping, BAD_GROUPNODE_TIMEOUT))
            gc_peer_delete(m, groupnumber, i, (const uint8_t *) "Timed out", 9);
    }
}

static void ping_group(GC_Chat *chat)
{
    if (is_timeout(chat->last_sent_ping_time, GROUP_PING_INTERVAL)) {
        // TODO: add validation to send_ping
        send_gc_ping(chat, chat->numpeers);  
        chat->last_sent_ping_time = unix_time();
    }
}

void do_gc(GC_Session *c)
{
    if (!c)
        return;

    uint32_t i;
    
    for (i = 0; i < c->num_chats; ++i) {
        if (c->chats[i].self_status != GS_NONE) {
            if (c->chats[i].joined){
                ping_group(&c->chats[i]);
                check_peer_timeouts(c->messenger, i);
            } else if (!c->chats[i].joining) {
                /* FIXME Max nodes is always 20? */
                GC_Announce_Node nodes[20];
                int rc = gca_get_requested_nodes(c->announce, c->chats[i].invite_key, nodes);
                if (rc) {
                    /* Join to random node */
                    if (gc_send_invite_request(&c->chats[i], nodes[random_int() % rc].ip_port,
                        c->chats[i].invite_key) == -1) {
                        /* TODO: clear chat and all that or choose another group */
                    } else
                        c->chats[i].joining = true;
                }
            } /* if else it probably waits for join response */
        }
    }
    
    do_gca(c->announce);
}

static GC_ChatCredentials *new_groupcredentials(void)
{
    GC_ChatCredentials *credentials = calloc(1, sizeof(GC_ChatCredentials));

    if (credentials == NULL)
        return NULL;

    create_long_keypair(credentials->chat_public_key, credentials->chat_secret_key);
    credentials->creation_time = unix_time();

    return credentials;
}

/* Set the size of the groupchat list to n.
 *
 *  return -1 on failure.
 *  return 0 success.
 */
static int realloc_groupchats(GC_Session *c, uint32_t n)
{
    if (n == 0) {
        free(c->chats);
        c->chats = NULL;
        return 0;
    }

    GC_Chat *temp = realloc(c->chats, n * sizeof(GC_Chat));

    if (temp == NULL)
        return -1;

    c->chats = temp;
    return 0;
}

static int get_new_group_index(GC_Session *c)
{
    if (c == NULL)
        return -1;

    uint32_t i;

    for (i = 0; i < c->num_chats; ++i) {
        if (c->chats[i].self_status == GS_NONE)
            return i;
    }

    if (realloc_groupchats(c, c->num_chats + 1) != 0)
        return -1;

    ++c->num_chats;
    return c->num_chats - 1;
}

static int create_new_group(GC_Session *c)
{
    // TODO: Need to handle the situation when we load info from locally stored data
    int new_index = get_new_group_index(c);

    if (new_index == -1)
        return -1;


    GC_Chat *chat = &c->chats[new_index];

    chat->self_status = GS_ONLINE;
    chat->groupnumber = new_index;
    chat->numpeers = 0;
    chat->last_synced_time = 0; // TODO: delete this later, it's for testing now

    create_long_keypair(chat->self_public_key, chat->self_secret_key);
    
    /* FIXME: should this be self pk or chat pk? */
    chat->hash_id = calculate_hash(chat->self_public_key, EXT_PUBLIC_KEY);
    
    /* We send announce to the DHT so that everyone can join our chat */
    gca_send_announce_request(c->announce, chat->self_public_key, 
                              chat->self_secret_key, chat->chat_public_key);
    
    return new_index;
}

/* Adds a new group chat
 *
 * Return groupnumber on success
 * Return -1 on failure
 */
int gc_group_add(GC_Session *c)
{
    return create_new_group(c);
}

/* Creates a group chat and sends an invite request using invite_key
 *
 * Return groupnumber on success.
 * Reutrn -1 on failure.
 */
int gc_group_join(GC_Session *c, const uint8_t *invite_key)
{
    int groupnumber = create_new_group(c);

    if (groupnumber == -1)
        return -1;

    GC_Chat *chat = gc_get_group(c, groupnumber);

    if (chat == NULL)
        return -1;

    memcpy(chat->invite_key, invite_key, EXT_PUBLIC_KEY);
    if ( 0 != gca_send_get_nodes_request(c->announce, chat->self_public_key, 
        chat->self_secret_key, invite_key) ) {
            /*TODO: free group and all that*/
            return -1;
        }
    
    return groupnumber;
}

void kill_groupcredentials(GC_ChatCredentials *credentials)
{
    free(credentials->ops);
    free(credentials);
}

/* Deletes chat from group chat array and cleans up.
 *
 * Return 0 on success.
 * Return -1 on failure.
 */
int gc_group_delete(GC_Session* c, GC_Chat *chat, const uint8_t *partmessage, uint32_t length)
{
    if (c == NULL)
        return -1;

    if (length > MAX_GC_PART_MESSAGE_SIZE)
        send_gc_self_exit(chat, NULL, 0);
    else
        send_gc_self_exit(chat, partmessage, length);

    if (chat->credentials)
        kill_groupcredentials(chat->credentials);

    if (chat->group)
        free(chat->group);

    memset(chat, 0, sizeof(GC_Chat));

    uint32_t i;

    for (i = c->num_chats; i > 0; --i) {
        if (c->chats[i-1].self_status != GS_NONE)
            break;
    }

    if (c->num_chats != i) {
        c->num_chats = i;

        if (realloc_groupchats(c, c->num_chats) != 0)
            return -1;
    }

    return 0;
}

GC_Session* new_groupchats(Messenger* m)
{
    GC_Session* retu = calloc(sizeof(GC_Session), 1);

    if (retu == NULL)
        return NULL;

    retu->messenger = m;
    retu->announce = new_gca(m->dht);
    
    networking_registerhandler(m->net, NET_PACKET_GROUP_CHATS, &handle_groupchatpacket, m);
    return retu;
}

void gc_kill_groupchats(GC_Session* c)
{
    uint32_t i;

    for (i = 0; i < c->num_chats; ++i) {
        if (c->chats[i].self_status != GS_NONE)
            gc_group_delete(c, &c->chats[i], (const uint8_t *) "Quit", 4);
    }
    
    kill_gca(c->announce);
    networking_registerhandler(c->messenger->net, NET_PACKET_GROUP_CHATS, NULL, NULL);
    free(c);
}

/* Return 1 if groupnumber is a valid group chat index
 * Return 0 otherwise
 */
static int groupnumber_valid(const GC_Session* c, int groupnumber)
{
    if (groupnumber < 0 || groupnumber >= c->num_chats)
        return 0;

    if (c->chats == NULL)
        return 0;

    return c->chats[groupnumber].self_status != GS_NONE;
}

/* Return groupnumber's GC_Chat pointer on success
 * Return NULL on failure
 */
GC_Chat *gc_get_group(const GC_Session* c, int groupnumber)
{
    if (!groupnumber_valid(c, groupnumber))
        return NULL;

    return &c->chats[groupnumber];
}<|MERGE_RESOLUTION|>--- conflicted
+++ resolved
@@ -169,120 +169,15 @@
     return NULL;
 }
 
-static int make_invite_cert(const uint8_t *private_key, const uint8_t *public_key, uint8_t *half_certificate);
-
-/* Return -1 if fail
- * Return 0 if success
- */
-static int gc_send_invite_request(const GC_Chat *chat, IP_Port ip_port, const uint8_t *public_key)
-{
-    uint8_t  invite_certificate[SEMI_INVITE_CERTIFICATE_SIGNED_SIZE];
-
-    if (make_invite_cert(chat->self_secret_key, chat->self_public_key, invite_certificate)==-1)
-        return -1;
-
-    return send_groupchatpacket(chat, ip_port, public_key, invite_certificate,
-                                SEMI_INVITE_CERTIFICATE_SIGNED_SIZE, GP_INVITE_REQUEST);
-}
-
-/* Return -1 if fail
- * Return 0 if succes
- */
-static int gc_send_invite_response(const GC_Chat *chat, IP_Port ip_port, const uint8_t *public_key,
-                                   const uint8_t *data, uint32_t length)
-{
-    return send_groupchatpacket(chat, ip_port, public_key, data, length, GP_INVITE_RESPONSE);
-}
-
-/* Return -1 if fail
- * Return 0 if success
- */
-static int handle_gc_invite_response(GC_Chat *chat, IP_Port ipp, const uint8_t *public_key, const uint8_t *data,
-                                     uint32_t length)
-{
-    if (!id_long_equal(public_key, data + SEMI_INVITE_CERTIFICATE_SIGNED_SIZE))
-        return -1;
-
-    if (data[0] != GC_INVITE)
-        return -1;
-
-    // Verify our own signature
-    if (crypto_sign_verify_detached(data + SEMI_INVITE_CERTIFICATE_SIGNED_SIZE-SIGNATURE_SIZE, data,
-                                    SEMI_INVITE_CERTIFICATE_SIGNED_SIZE - SIGNATURE_SIZE,
-                                    SIG_KEY(chat->self_public_key)) != 0)
-        return -1;
-
-    // Verify inviter signature
-    if (crypto_sign_verify_detached(data + INVITE_CERTIFICATE_SIGNED_SIZE - SIGNATURE_SIZE, data,
-                                    INVITE_CERTIFICATE_SIGNED_SIZE - SIGNATURE_SIZE,
-                                    SIG_KEY(public_key)) != 0)
-        return -1;
-
-    memcpy(chat->self_invite_certificate, data, INVITE_CERTIFICATE_SIGNED_SIZE);
-
-    // send_sync_request();
-    // add the peer who invited us
-    return 0;
-}
-
-static int sign_certificate(const uint8_t *data, uint32_t length, const uint8_t *private_key,
-                            const uint8_t *public_key, uint8_t *certificate);
-
-/* Return -1 if fail
- * Return 0 if success
- */
-int handle_gc_invite_request(Messenger *m, int groupnumber, IP_Port ipp, const uint8_t *public_key,
-                             const uint8_t *data, uint32_t length)
-{
-    GC_Session *c = m->group_handler;
-    GC_Chat *chat = gc_get_group(c, groupnumber);
-
-    if (chat == NULL)
-        return -1;
-
-    uint8_t  invite_certificate[INVITE_CERTIFICATE_SIGNED_SIZE];
-
-    if (!id_long_equal(public_key, data+1))
-        return -1;
-
-    if (data[0] != GC_INVITE)
-        return -1;
-
-    if (crypto_sign_verify_detached(data + SEMI_INVITE_CERTIFICATE_SIGNED_SIZE - SIGNATURE_SIZE, data,
-                                    SEMI_INVITE_CERTIFICATE_SIGNED_SIZE - SIGNATURE_SIZE,
-                                    SIG_KEY(public_key)) != 0)
-        return -1;
-
-    if (sign_certificate(data, SEMI_INVITE_CERTIFICATE_SIGNED_SIZE, chat->self_secret_key, chat->self_public_key,
-                         invite_certificate) == -1)
-        return -1;
-
-    // Adding peer we just invited into the peer group list
-    GC_GroupPeer *peer = calloc(1, sizeof(GC_GroupPeer));
-
-    if (peer == NULL)
-        return -1;
-
-    memcpy(peer->client_id, public_key, EXT_PUBLIC_KEY);
-    memcpy(peer->invite_certificate, invite_certificate, INVITE_CERTIFICATE_SIGNED_SIZE);
-    peer->role |= GR_USER;
-    peer->verified = 1;
-    peer->last_update_time = unix_time();
-    peer->ip_port = ipp;
-    gc_peer_add(m, groupnumber, peer);
-
-    return gc_send_invite_response(chat, ipp, public_key, invite_certificate, INVITE_CERTIFICATE_SIGNED_SIZE);
-}
-
 static int gc_send_sync_request(const GC_Chat *chat, IP_Port ip_port, const uint8_t *public_key)
 {
     uint8_t data[MAX_GC_PACKET_SIZE];
-
+    
     memcpy(data, chat->self_public_key, EXT_PUBLIC_KEY);
     memcpy(data + EXT_PUBLIC_KEY, &chat->last_synced_time, TIME_STAMP_SIZE);
-
+    
     return send_groupchatpacket(chat, ip_port, public_key, data, EXT_PUBLIC_KEY+TIME_STAMP_SIZE, GP_SYNC_REQUEST);
-
+    
 }
 
 static int gc_send_sync_response(const GC_Chat *chat, IP_Port ip_port, const uint8_t *public_key,
@@ -291,162 +186,51 @@
     return send_groupchatpacket(chat, ip_port, public_key, data, length, GP_SYNC_RESPONSE);
 }
 
-static int handle_gc_sync_response(Messenger *m, int groupnumber, IP_Port ipp, const uint8_t *public_key,
-                                   const uint8_t *data, uint32_t length)
+int handle_gc_sync_response(Messenger *m, int groupnumber, IP_Port ipp, const uint8_t *public_key,
+                            const uint8_t *data, uint32_t length)
 {
     GC_Session *c = m->group_handler;
     GC_Chat *chat = gc_get_group(c, groupnumber);
-
+    
     if (chat == NULL)
         return -1;
-
+    
     if (!id_long_equal(public_key, data))
         return -1;
-
+    
     uint32_t num = 0;
     bytes_to_U32(&num, data + EXT_PUBLIC_KEY);
-
+    
     if (num == 0)
         return -1;
-
+    
     bytes_to_U64(&chat->last_synced_time, data + EXT_PUBLIC_KEY + sizeof(uint32_t));
-
+    
     GC_GroupPeer *peers = calloc(1, sizeof(GC_GroupPeer) * num);
-
+    
     if (peers == NULL)
         return -1;
-
+    
     memcpy(peers, data + EXT_PUBLIC_KEY + sizeof(uint32_t) + TIME_STAMP_SIZE, sizeof(GC_GroupPeer) * num);
-
-<<<<<<< HEAD
-    gc_send_sync_request(chat, ipp, public_key);
-    // add the peer who invited us
-    return 0;
-}
-=======
+    
     uint32_t i;
->>>>>>> b32b9845
-
+    
     for (i = 0; i < num; i++){
-        int j = gc_peer_in_chat(chat, peers[i].client_id);
-
+        uint32_t j = gc_peer_in_chat(chat, peers[i].client_id);
+        
         if (j != -1)
             gc_peer_update(chat, &peers[i], j);
         else
             gc_peer_add(m, groupnumber, &peers[i]);
     }
-
-    // The last one is always the sender
-    chat->group[num - 1].ip_port = ipp;
-
-    return 0;
-}
-
-static int gc_to_peer(const GC_Chat *chat, GC_GroupPeer *peer);
-
-static int handle_gc_sync_request(GC_Chat *chat, IP_Port ipp, const uint8_t *public_key, const uint8_t *data,
-                                  uint32_t length)
-{
-    if (!id_long_equal(public_key, data))
-        return -1;
-
-    // TODO: Check if we know the peer and if peer is verified
-
-    uint8_t response[MAX_GC_PACKET_SIZE];
-    memcpy(response, chat->self_public_key, EXT_PUBLIC_KEY);
-
-    uint64_t last_synced_time;
-    bytes_to_U64(&last_synced_time, data + EXT_PUBLIC_KEY);
-
-    uint32_t len = 0;
-
-    if (last_synced_time > chat->last_synced_time) {
-        // TODO: probably we should initiate sync request ourself, cause requester has more fresh info
-        len = EXT_PUBLIC_KEY + sizeof(uint32_t);
-        uint32_t num = 0;
-        U32_to_bytes(response + EXT_PUBLIC_KEY, num);
-    } else {
-        GC_GroupPeer *peers = calloc(1, sizeof(GC_GroupPeer) * chat->numpeers);
-
-        if (peers == NULL)
-            return -1;
-
-        uint32_t i, num = 0;
-
-        for (i = 0; i < chat->numpeers; i++) 
-            if ((chat->group[i].last_update_time > last_synced_time)
-                        && (!id_long_equal(chat->group[i].client_id, public_key))) {
-                memcpy(&peers[num], &chat->group[i], sizeof(GC_GroupPeer));
-                ++num;
-            }
-            
-        // Add yourself
-        gc_to_peer(chat, &peers[num]);
-        ++num;
-
-        len = EXT_PUBLIC_KEY + sizeof(uint32_t) + TIME_STAMP_SIZE + sizeof(GC_GroupPeer) * num;
-        U32_to_bytes(response + EXT_PUBLIC_KEY, num);
-        U64_to_bytes(response + EXT_PUBLIC_KEY + sizeof(uint32_t), chat->last_synced_time);
-        
-        // TODO: big packet size...
-        memcpy(response + EXT_PUBLIC_KEY + sizeof(uint32_t) + TIME_STAMP_SIZE, peers, sizeof(GC_GroupPeer) * num);
-    }
-    return gc_send_sync_response(chat, ipp, public_key, response, len);
-}
-
-static int send_gc_broadcast_packet(const GC_Chat *chat, uint32_t peernumber, const uint8_t *data, uint32_t length)
-{
-<<<<<<< HEAD
-    return send_groupchatpacket(chat, ip_port, public_key, data, length, GP_SYNC_RESPONSE);
-}
-
-int handle_gc_sync_response(Messenger *m, int groupnumber, IP_Port ipp, const uint8_t *public_key,
-                            const uint8_t *data, uint32_t length)
-{
-    GC_Session *c = m->group_handler;
-    GC_Chat *chat = gc_get_group(c, groupnumber);
-
-    if (chat == NULL)
-        return -1;
-
-    if (!id_long_equal(public_key, data))
-        return -1;
-
-    uint32_t num = 0;
-    bytes_to_U32(&num, data + EXT_PUBLIC_KEY);
-
-    if (num == 0)
-        return -1;
-
-    bytes_to_U64(&chat->last_synced_time, data + EXT_PUBLIC_KEY + sizeof(uint32_t));
-
-    GC_GroupPeer *peers = calloc(1, sizeof(GC_GroupPeer) * num);
-
-    if (peers == NULL)
-        return -1;
-
-    memcpy(peers, data + EXT_PUBLIC_KEY + sizeof(uint32_t) + TIME_STAMP_SIZE, sizeof(GC_GroupPeer) * num);
-
-    uint32_t i;
-
-    for (i = 0; i < num; i++){
-        uint32_t j = gc_peer_in_chat(chat, peers[i].client_id);
-
-        if (j != -1)
-            gc_peer_update(chat, &peers[i], j);
-        else
-            gc_peer_add(m, groupnumber, &peers[i]);
-    }
-
+    
     // The last one is always the sender
     chat->group[num-1].ip_port = ipp;
-
-    // NB: probably to be deleted
-    chat->group_address_only[num-1].ip_port = ipp;
+    
     chat->joined = true;
     chat->joining = false;
     
-    if (c->group_self_join) {
+    if (c->self_join) {
         uint32_t peers_in_chat[num];
         for (i = 0; i < num; i++) { 
             /* Copy peer numbers in array so that we can know which peers are 
@@ -456,25 +240,177 @@
             /* NOTE LOL peer ids are just indexes */
             peers_in_chat[i] = i;
         }
-        c->group_self_join(m, groupnumber, peers_in_chat, num, c->group_self_join_userdata);
-    }
-    
-    return 0;
-}
-
-int send_gc_broadcast_packet(const GC_Chat *chat, IP_Port ip_port, const uint8_t *public_key,
+        c->self_join(m, groupnumber, peers_in_chat, num, c->self_join_userdata);
+    }
+    
+    return 0;
+}
+
+static int gc_to_peer(const GC_Chat *chat, GC_GroupPeer *peer);
+
+static int handle_gc_sync_request(GC_Chat *chat, IP_Port ipp, const uint8_t *public_key, const uint8_t *data,
+                                  uint32_t length)
+{
+    if (!id_long_equal(public_key, data))
+        return -1;
+    
+    // TODO: Check if we know the peer and if peer is verified
+    
+    uint8_t response[MAX_GC_PACKET_SIZE];
+    memcpy(response, chat->self_public_key, EXT_PUBLIC_KEY);
+    
+    uint64_t last_synced_time;
+    bytes_to_U64(&last_synced_time, data + EXT_PUBLIC_KEY);
+    
+    uint32_t len = 0;
+    
+    if (last_synced_time > chat->last_synced_time) {
+        // TODO: probably we should initiate sync request ourself, cause requester has more fresh info
+        len = EXT_PUBLIC_KEY + sizeof(uint32_t);
+        uint32_t num = 0;
+        U32_to_bytes(response + EXT_PUBLIC_KEY, num);
+    } else {
+        GC_GroupPeer *peers = calloc(1, sizeof(GC_GroupPeer) * chat->numpeers);
+        
+        if (peers == NULL)
+            return -1;
+        
+        uint32_t i, num = 0;
+        
+        for (i = 0; i < chat->numpeers; i++) 
+            if ((chat->group[i].last_update_time > last_synced_time)
+                && (!id_long_equal(chat->group[i].client_id, public_key))) {
+                memcpy(&peers[num], &chat->group[i], sizeof(GC_GroupPeer));
+            ++num;
+                }
+                
+                // Add yourself
+                gc_to_peer(chat, &peers[num]);
+                ++num;
+                
+                len = EXT_PUBLIC_KEY + sizeof(uint32_t) + TIME_STAMP_SIZE + sizeof(GC_GroupPeer) * num;
+                U32_to_bytes(response + EXT_PUBLIC_KEY, num);
+                U64_to_bytes(response + EXT_PUBLIC_KEY + sizeof(uint32_t), chat->last_synced_time);
+                
+                // TODO: big packet size...
+                memcpy(response + EXT_PUBLIC_KEY + sizeof(uint32_t) + TIME_STAMP_SIZE, peers, sizeof(GC_GroupPeer) * num);
+    }
+    return gc_send_sync_response(chat, ipp, public_key, response, len);
+}
+
+static int make_invite_cert(const uint8_t *private_key, const uint8_t *public_key, uint8_t *half_certificate);
+
+/* Return -1 if fail
+ * Return 0 if success
+ */
+static int gc_send_invite_request(const GC_Chat *chat, IP_Port ip_port, const uint8_t *public_key)
+{
+    uint8_t  invite_certificate[SEMI_INVITE_CERTIFICATE_SIGNED_SIZE];
+
+    if (make_invite_cert(chat->self_secret_key, chat->self_public_key, invite_certificate)==-1)
+        return -1;
+
+    return send_groupchatpacket(chat, ip_port, public_key, invite_certificate,
+                                SEMI_INVITE_CERTIFICATE_SIGNED_SIZE, GP_INVITE_REQUEST);
+}
+
+/* Return -1 if fail
+ * Return 0 if succes
+ */
+static int gc_send_invite_response(const GC_Chat *chat, IP_Port ip_port, const uint8_t *public_key,
+                                   const uint8_t *data, uint32_t length)
+{
+    return send_groupchatpacket(chat, ip_port, public_key, data, length, GP_INVITE_RESPONSE);
+}
+
+/* Return -1 if fail
+ * Return 0 if success
+ */
+static int handle_gc_invite_response(GC_Chat *chat, IP_Port ipp, const uint8_t *public_key, const uint8_t *data,
+                                     uint32_t length)
+{
+    if (!id_long_equal(public_key, data + SEMI_INVITE_CERTIFICATE_SIGNED_SIZE))
+        return -1;
+
+    if (data[0] != GC_INVITE)
+        return -1;
+
+    // Verify our own signature
+    if (crypto_sign_verify_detached(data + SEMI_INVITE_CERTIFICATE_SIGNED_SIZE-SIGNATURE_SIZE, data,
+                                    SEMI_INVITE_CERTIFICATE_SIGNED_SIZE - SIGNATURE_SIZE,
+                                    SIG_KEY(chat->self_public_key)) != 0)
+        return -1;
+
+    // Verify inviter signature
+    if (crypto_sign_verify_detached(data + INVITE_CERTIFICATE_SIGNED_SIZE - SIGNATURE_SIZE, data,
+                                    INVITE_CERTIFICATE_SIGNED_SIZE - SIGNATURE_SIZE,
+                                    SIG_KEY(public_key)) != 0)
+        return -1;
+
+    memcpy(chat->self_invite_certificate, data, INVITE_CERTIFICATE_SIGNED_SIZE);
+
+    gc_send_sync_request(chat, ipp, public_key);
+    // add the peer who invited us
+    return 0;
+}
+
+static int sign_certificate(const uint8_t *data, uint32_t length, const uint8_t *private_key,
+                            const uint8_t *public_key, uint8_t *certificate);
+
+/* Return -1 if fail
+ * Return 0 if success
+ */
+int handle_gc_invite_request(Messenger *m, int groupnumber, IP_Port ipp, const uint8_t *public_key,
                              const uint8_t *data, uint32_t length)
 {
-    uint8_t dt[length + EXT_PUBLIC_KEY];
-    memcpy(dt, chat->self_public_key, EXT_PUBLIC_KEY);
-=======
+    GC_Session *c = m->group_handler;
+    GC_Chat *chat = gc_get_group(c, groupnumber);
+
+    if (chat == NULL)
+        return -1;
+
+    uint8_t  invite_certificate[INVITE_CERTIFICATE_SIGNED_SIZE];
+
+    if (!id_long_equal(public_key, data+1))
+        return -1;
+
+    if (data[0] != GC_INVITE)
+        return -1;
+
+    if (crypto_sign_verify_detached(data + SEMI_INVITE_CERTIFICATE_SIGNED_SIZE - SIGNATURE_SIZE, data,
+                                    SEMI_INVITE_CERTIFICATE_SIGNED_SIZE - SIGNATURE_SIZE,
+                                    SIG_KEY(public_key)) != 0)
+        return -1;
+
+    if (sign_certificate(data, SEMI_INVITE_CERTIFICATE_SIGNED_SIZE, chat->self_secret_key, chat->self_public_key,
+                         invite_certificate) == -1)
+        return -1;
+
+    // Adding peer we just invited into the peer group list
+    GC_GroupPeer *peer = calloc(1, sizeof(GC_GroupPeer));
+
+    if (peer == NULL)
+        return -1;
+
+    memcpy(peer->client_id, public_key, EXT_PUBLIC_KEY);
+    memcpy(peer->invite_certificate, invite_certificate, INVITE_CERTIFICATE_SIGNED_SIZE);
+    peer->role |= GR_USER;
+    peer->verified = 1;
+    peer->last_update_time = unix_time();
+    peer->ip_port = ipp;
+    gc_peer_add(m, groupnumber, peer);
+
+    return gc_send_invite_response(chat, ipp, public_key, invite_certificate, INVITE_CERTIFICATE_SIGNED_SIZE);
+}
+
+static int send_gc_broadcast_packet(const GC_Chat *chat, uint32_t peernumber, const uint8_t *data, uint32_t length)
+{
     uint8_t packet[length + EXT_PUBLIC_KEY];
     memcpy(packet, chat->self_public_key, EXT_PUBLIC_KEY);
->>>>>>> b32b9845
-
+    
     if (data && length > 0)
         memcpy(packet + EXT_PUBLIC_KEY, data, length);
-
+    
     // TODO: send to all peers... Or rather we should make efficient sophisticated routing :)
     // Currently ping_group() and others think that we send only one packet. Change ping_group() in case
     // of this function changing
@@ -1036,24 +972,16 @@
     c->peer_exit_userdata = userdata;
 }
 
-<<<<<<< HEAD
 void gc_callback_group_self_join(Messenger* m, void (*function)(Messenger *m, int groupnumber, uint32_t*, uint32_t, void *), 
                                  void* userdata)
 {
     GC_Session *c = m->group_handler;
-    c->group_self_join = function;
-    c->group_self_join_userdata = userdata;
-}
-
-/* Sign input data
- * Add signer public key, time stamp and signature in the end of the data
- * Return -1 if fail, 0 if success
- */
-int sign_certificate(const uint8_t *data, uint32_t length, const uint8_t *private_key, const uint8_t *public_key, uint8_t *certificate)
-=======
+    c->self_join = function;
+    c->self_join_userdata = userdata;
+}
+
 void gc_callback_peer_join(Messenger *m, void (*function)(Messenger *m, int groupnumber, uint32_t, void *),
                            void *userdata)
->>>>>>> b32b9845
 {
     GC_Session *c = m->group_handler;
     c->peer_join = function;
