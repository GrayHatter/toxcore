/* net_crypto.c
 *
 * Functions for the core network crypto.
 *
 * NOTE: This code has to be perfect. We don't mess around with encryption.
 *
 *  Copyright (C) 2013 Tox project All Rights Reserved.
 *
 *  This file is part of Tox.
 *
 *  Tox is free software: you can redistribute it and/or modify
 *  it under the terms of the GNU General Public License as published by
 *  the Free Software Foundation, either version 3 of the License, or
 *  (at your option) any later version.
 *
 *  Tox is distributed in the hope that it will be useful,
 *  but WITHOUT ANY WARRANTY; without even the implied warranty of
 *  MERCHANTABILITY or FITNESS FOR A PARTICULAR PURPOSE.  See the
 *  GNU General Public License for more details.
 *
 *  You should have received a copy of the GNU General Public License
 *  along with Tox.  If not, see <http://www.gnu.org/licenses/>.
 *
 */

#ifdef HAVE_CONFIG_H
#include "config.h"
#endif

#include "net_crypto.h"

#include "util.h"

#include <math.h>


static uint8_t crypt_connection_id_not_valid(const Net_Crypto *c, int crypt_connection_id)
{
    if ((uint32_t)crypt_connection_id >= c->crypto_connections_length) {
        return 1;
    }

    if (c->crypto_connections == NULL) {
        return 1;
    }

    if (c->crypto_connections[crypt_connection_id].status == CRYPTO_CONN_NO_CONNECTION) {
        return 1;
    }

    return 0;
}

/* cookie timeout in seconds */
#define COOKIE_TIMEOUT 15
#define COOKIE_DATA_LENGTH (CRYPTO_PUBLIC_KEY_SIZE * 2)
#define COOKIE_CONTENTS_LENGTH (sizeof(uint64_t) + COOKIE_DATA_LENGTH)
#define COOKIE_LENGTH (CRYPTO_NONCE_SIZE + COOKIE_CONTENTS_LENGTH + CRYPTO_MAC_SIZE)

#define COOKIE_REQUEST_PLAIN_LENGTH (COOKIE_DATA_LENGTH + sizeof(uint64_t))
#define COOKIE_REQUEST_LENGTH (1 + CRYPTO_PUBLIC_KEY_SIZE + CRYPTO_NONCE_SIZE + COOKIE_REQUEST_PLAIN_LENGTH + CRYPTO_MAC_SIZE)
#define COOKIE_RESPONSE_LENGTH (1 + CRYPTO_NONCE_SIZE + COOKIE_LENGTH + sizeof(uint64_t) + CRYPTO_MAC_SIZE)

/* Create a cookie request packet and put it in packet.
 * dht_public_key is the dht public key of the other
 *
 * packet must be of size COOKIE_REQUEST_LENGTH or bigger.
 *
 * return -1 on failure.
 * return COOKIE_REQUEST_LENGTH on success.
 */
static int create_cookie_request(const Net_Crypto *c, uint8_t *packet, uint8_t *dht_public_key, uint64_t number,
                                 uint8_t *shared_key)
{
    uint8_t plain[COOKIE_REQUEST_PLAIN_LENGTH];
    uint8_t padding[CRYPTO_PUBLIC_KEY_SIZE] = {0};

    memcpy(plain, c->self_public_key, CRYPTO_PUBLIC_KEY_SIZE);
    memcpy(plain + CRYPTO_PUBLIC_KEY_SIZE, padding, CRYPTO_PUBLIC_KEY_SIZE);
    memcpy(plain + (CRYPTO_PUBLIC_KEY_SIZE * 2), &number, sizeof(uint64_t));

    DHT_get_shared_key_sent(c->dht, shared_key, dht_public_key);
    uint8_t nonce[CRYPTO_NONCE_SIZE];
    random_nonce(nonce);
    packet[0] = NET_PACKET_COOKIE_REQUEST;
    memcpy(packet + 1, c->dht->self_public_key, CRYPTO_PUBLIC_KEY_SIZE);
    memcpy(packet + 1 + CRYPTO_PUBLIC_KEY_SIZE, nonce, CRYPTO_NONCE_SIZE);
    int len = encrypt_data_symmetric(shared_key, nonce, plain, sizeof(plain),
                                     packet + 1 + CRYPTO_PUBLIC_KEY_SIZE + CRYPTO_NONCE_SIZE);

    if (len != COOKIE_REQUEST_PLAIN_LENGTH + CRYPTO_MAC_SIZE) {
        return -1;
    }

    return (1 + CRYPTO_PUBLIC_KEY_SIZE + CRYPTO_NONCE_SIZE + len);
}

/* Create cookie of length COOKIE_LENGTH from bytes of length COOKIE_DATA_LENGTH using encryption_key
 *
 * return -1 on failure.
 * return 0 on success.
 */
static int create_cookie(uint8_t *cookie, const uint8_t *bytes, const uint8_t *encryption_key)
{
    uint8_t contents[COOKIE_CONTENTS_LENGTH];
    uint64_t temp_time = unix_time();
    memcpy(contents, &temp_time, sizeof(temp_time));
    memcpy(contents + sizeof(temp_time), bytes, COOKIE_DATA_LENGTH);
    random_nonce(cookie);
    int len = encrypt_data_symmetric(encryption_key, cookie, contents, sizeof(contents), cookie + CRYPTO_NONCE_SIZE);

    if (len != COOKIE_LENGTH - CRYPTO_NONCE_SIZE) {
        return -1;
    }

    return 0;
}

/* Open cookie of length COOKIE_LENGTH to bytes of length COOKIE_DATA_LENGTH using encryption_key
 *
 * return -1 on failure.
 * return 0 on success.
 */
static int open_cookie(uint8_t *bytes, const uint8_t *cookie, const uint8_t *encryption_key)
{
    uint8_t contents[COOKIE_CONTENTS_LENGTH];
    int len = decrypt_data_symmetric(encryption_key, cookie, cookie + CRYPTO_NONCE_SIZE,
                                     COOKIE_LENGTH - CRYPTO_NONCE_SIZE, contents);

    if (len != sizeof(contents)) {
        return -1;
    }

    uint64_t cookie_time;
    memcpy(&cookie_time, contents, sizeof(cookie_time));
    uint64_t temp_time = unix_time();

    if (cookie_time + COOKIE_TIMEOUT < temp_time || temp_time < cookie_time) {
        return -1;
    }

    memcpy(bytes, contents + sizeof(cookie_time), COOKIE_DATA_LENGTH);
    return 0;
}


/* Create a cookie response packet and put it in packet.
 * request_plain must be COOKIE_REQUEST_PLAIN_LENGTH bytes.
 * packet must be of size COOKIE_RESPONSE_LENGTH or bigger.
 *
 * return -1 on failure.
 * return COOKIE_RESPONSE_LENGTH on success.
 */
static int create_cookie_response(const Net_Crypto *c, uint8_t *packet, const uint8_t *request_plain,
                                  const uint8_t *shared_key, const uint8_t *dht_public_key)
{
    uint8_t cookie_plain[COOKIE_DATA_LENGTH];
    memcpy(cookie_plain, request_plain, CRYPTO_PUBLIC_KEY_SIZE);
    memcpy(cookie_plain + CRYPTO_PUBLIC_KEY_SIZE, dht_public_key, CRYPTO_PUBLIC_KEY_SIZE);
    uint8_t plain[COOKIE_LENGTH + sizeof(uint64_t)];

    if (create_cookie(plain, cookie_plain, c->secret_symmetric_key) != 0) {
        return -1;
    }

    memcpy(plain + COOKIE_LENGTH, request_plain + COOKIE_DATA_LENGTH, sizeof(uint64_t));
    packet[0] = NET_PACKET_COOKIE_RESPONSE;
    random_nonce(packet + 1);
    int len = encrypt_data_symmetric(shared_key, packet + 1, plain, sizeof(plain), packet + 1 + CRYPTO_NONCE_SIZE);

    if (len != COOKIE_RESPONSE_LENGTH - (1 + CRYPTO_NONCE_SIZE)) {
        return -1;
    }

    return COOKIE_RESPONSE_LENGTH;
}

/* Handle the cookie request packet of length length.
 * Put what was in the request in request_plain (must be of size COOKIE_REQUEST_PLAIN_LENGTH)
 * Put the key used to decrypt the request into shared_key (of size CRYPTO_SHARED_KEY_SIZE) for use in the response.
 *
 * return -1 on failure.
 * return 0 on success.
 */
static int handle_cookie_request(const Net_Crypto *c, uint8_t *request_plain, uint8_t *shared_key,
                                 uint8_t *dht_public_key, const uint8_t *packet, uint16_t length)
{
    if (length != COOKIE_REQUEST_LENGTH) {
        return -1;
    }

    memcpy(dht_public_key, packet + 1, CRYPTO_PUBLIC_KEY_SIZE);
    DHT_get_shared_key_sent(c->dht, shared_key, dht_public_key);
    int len = decrypt_data_symmetric(shared_key, packet + 1 + CRYPTO_PUBLIC_KEY_SIZE,
                                     packet + 1 + CRYPTO_PUBLIC_KEY_SIZE + CRYPTO_NONCE_SIZE, COOKIE_REQUEST_PLAIN_LENGTH + CRYPTO_MAC_SIZE,
                                     request_plain);

    if (len != COOKIE_REQUEST_PLAIN_LENGTH) {
        return -1;
    }

    return 0;
}

/* Handle the cookie request packet (for raw UDP)
 */
static int udp_handle_cookie_request(void *object, IP_Port source, const uint8_t *packet, uint16_t length,
                                     void *userdata)
{
    Net_Crypto *c = (Net_Crypto *)object;
    uint8_t request_plain[COOKIE_REQUEST_PLAIN_LENGTH];
    uint8_t shared_key[CRYPTO_SHARED_KEY_SIZE];
    uint8_t dht_public_key[CRYPTO_PUBLIC_KEY_SIZE];

    if (handle_cookie_request(c, request_plain, shared_key, dht_public_key, packet, length) != 0) {
        return 1;
    }

    uint8_t data[COOKIE_RESPONSE_LENGTH];

    if (create_cookie_response(c, data, request_plain, shared_key, dht_public_key) != sizeof(data)) {
        return 1;
    }

    if ((uint32_t)sendpacket(c->dht->net, source, data, sizeof(data)) != sizeof(data)) {
        return 1;
    }

    return 0;
}

/* Handle the cookie request packet (for TCP)
 */
static int tcp_handle_cookie_request(Net_Crypto *c, int connections_number, const uint8_t *packet, uint16_t length)
{
    uint8_t request_plain[COOKIE_REQUEST_PLAIN_LENGTH];
    uint8_t shared_key[CRYPTO_SHARED_KEY_SIZE];
    uint8_t dht_public_key[CRYPTO_PUBLIC_KEY_SIZE];

    if (handle_cookie_request(c, request_plain, shared_key, dht_public_key, packet, length) != 0) {
        return -1;
    }

    uint8_t data[COOKIE_RESPONSE_LENGTH];

    if (create_cookie_response(c, data, request_plain, shared_key, dht_public_key) != sizeof(data)) {
        return -1;
    }

    int ret = send_packet_tcp_connection(c->tcp_c, connections_number, data, sizeof(data));
    return ret;
}

/* Handle the cookie request packet (for TCP oob packets)
 */
static int tcp_oob_handle_cookie_request(const Net_Crypto *c, unsigned int tcp_connections_number,
        const uint8_t *dht_public_key, const uint8_t *packet, uint16_t length)
{
    uint8_t request_plain[COOKIE_REQUEST_PLAIN_LENGTH];
    uint8_t shared_key[CRYPTO_SHARED_KEY_SIZE];
    uint8_t dht_public_key_temp[CRYPTO_PUBLIC_KEY_SIZE];

    if (handle_cookie_request(c, request_plain, shared_key, dht_public_key_temp, packet, length) != 0) {
        return -1;
    }

    if (public_key_cmp(dht_public_key, dht_public_key_temp) != 0) {
        return -1;
    }

    uint8_t data[COOKIE_RESPONSE_LENGTH];

    if (create_cookie_response(c, data, request_plain, shared_key, dht_public_key) != sizeof(data)) {
        return -1;
    }

    int ret = tcp_send_oob_packet(c->tcp_c, tcp_connections_number, dht_public_key, data, sizeof(data));
    return ret;
}

/* Handle a cookie response packet of length encrypted with shared_key.
 * put the cookie in the response in cookie
 *
 * cookie must be of length COOKIE_LENGTH.
 *
 * return -1 on failure.
 * return COOKIE_LENGTH on success.
 */
static int handle_cookie_response(uint8_t *cookie, uint64_t *number, const uint8_t *packet, uint16_t length,
                                  const uint8_t *shared_key)
{
    if (length != COOKIE_RESPONSE_LENGTH) {
        return -1;
    }

    uint8_t plain[COOKIE_LENGTH + sizeof(uint64_t)];
    int len = decrypt_data_symmetric(shared_key, packet + 1, packet + 1 + CRYPTO_NONCE_SIZE,
                                     length - (1 + CRYPTO_NONCE_SIZE), plain);

    if (len != sizeof(plain)) {
        return -1;
    }

    memcpy(cookie, plain, COOKIE_LENGTH);
    memcpy(number, plain + COOKIE_LENGTH, sizeof(uint64_t));
    return COOKIE_LENGTH;
}

#define HANDSHAKE_PACKET_LENGTH (1 + COOKIE_LENGTH + CRYPTO_NONCE_SIZE + CRYPTO_NONCE_SIZE + CRYPTO_PUBLIC_KEY_SIZE + CRYPTO_SHA512_SIZE + COOKIE_LENGTH + CRYPTO_MAC_SIZE)

/* Create a handshake packet and put it in packet.
 * cookie must be COOKIE_LENGTH bytes.
 * packet must be of size HANDSHAKE_PACKET_LENGTH or bigger.
 *
 * return -1 on failure.
 * return HANDSHAKE_PACKET_LENGTH on success.
 */
static int create_crypto_handshake(const Net_Crypto *c, uint8_t *packet, const uint8_t *cookie, const uint8_t *nonce,
                                   const uint8_t *session_pk, const uint8_t *peer_real_pk, const uint8_t *peer_dht_pubkey)
{
    uint8_t plain[CRYPTO_NONCE_SIZE + CRYPTO_PUBLIC_KEY_SIZE + CRYPTO_SHA512_SIZE + COOKIE_LENGTH];
    memcpy(plain, nonce, CRYPTO_NONCE_SIZE);
    memcpy(plain + CRYPTO_NONCE_SIZE, session_pk, CRYPTO_PUBLIC_KEY_SIZE);
    crypto_sha512(plain + CRYPTO_NONCE_SIZE + CRYPTO_PUBLIC_KEY_SIZE, cookie, COOKIE_LENGTH);
    uint8_t cookie_plain[COOKIE_DATA_LENGTH];
    memcpy(cookie_plain, peer_real_pk, CRYPTO_PUBLIC_KEY_SIZE);
    memcpy(cookie_plain + CRYPTO_PUBLIC_KEY_SIZE, peer_dht_pubkey, CRYPTO_PUBLIC_KEY_SIZE);

    if (create_cookie(plain + CRYPTO_NONCE_SIZE + CRYPTO_PUBLIC_KEY_SIZE + CRYPTO_SHA512_SIZE, cookie_plain,
                      c->secret_symmetric_key) != 0) {
        return -1;
    }

    random_nonce(packet + 1 + COOKIE_LENGTH);
    int len = encrypt_data(peer_real_pk, c->self_secret_key, packet + 1 + COOKIE_LENGTH, plain, sizeof(plain),
                           packet + 1 + COOKIE_LENGTH + CRYPTO_NONCE_SIZE);

    if (len != HANDSHAKE_PACKET_LENGTH - (1 + COOKIE_LENGTH + CRYPTO_NONCE_SIZE)) {
        return -1;
    }

    packet[0] = NET_PACKET_CRYPTO_HS;
    memcpy(packet + 1, cookie, COOKIE_LENGTH);

    return HANDSHAKE_PACKET_LENGTH;
}

/* Handle a crypto handshake packet of length.
 * put the nonce contained in the packet in nonce,
 * the session public key in session_pk
 * the real public key of the peer in peer_real_pk
 * the dht public key of the peer in dht_public_key and
 * the cookie inside the encrypted part of the packet in cookie.
 *
 * if expected_real_pk isn't NULL it denotes the real public key
 * the packet should be from.
 *
 * nonce must be at least CRYPTO_NONCE_SIZE
 * session_pk must be at least CRYPTO_PUBLIC_KEY_SIZE
 * peer_real_pk must be at least CRYPTO_PUBLIC_KEY_SIZE
 * cookie must be at least COOKIE_LENGTH
 *
 * return -1 on failure.
 * return 0 on success.
 */
static int handle_crypto_handshake(const Net_Crypto *c, uint8_t *nonce, uint8_t *session_pk, uint8_t *peer_real_pk,
                                   uint8_t *dht_public_key, uint8_t *cookie, const uint8_t *packet, uint16_t length, const uint8_t *expected_real_pk)
{
    if (length != HANDSHAKE_PACKET_LENGTH) {
        return -1;
    }

    uint8_t cookie_plain[COOKIE_DATA_LENGTH];

    if (open_cookie(cookie_plain, packet + 1, c->secret_symmetric_key) != 0) {
        return -1;
    }

    if (expected_real_pk) {
        if (public_key_cmp(cookie_plain, expected_real_pk) != 0) {
            return -1;
        }
    }

    uint8_t cookie_hash[CRYPTO_SHA512_SIZE];
    crypto_sha512(cookie_hash, packet + 1, COOKIE_LENGTH);

    uint8_t plain[CRYPTO_NONCE_SIZE + CRYPTO_PUBLIC_KEY_SIZE + CRYPTO_SHA512_SIZE + COOKIE_LENGTH];
    int len = decrypt_data(cookie_plain, c->self_secret_key, packet + 1 + COOKIE_LENGTH,
                           packet + 1 + COOKIE_LENGTH + CRYPTO_NONCE_SIZE,
                           HANDSHAKE_PACKET_LENGTH - (1 + COOKIE_LENGTH + CRYPTO_NONCE_SIZE), plain);

    if (len != sizeof(plain)) {
        return -1;
    }

    if (crypto_memcmp(cookie_hash, plain + CRYPTO_NONCE_SIZE + CRYPTO_PUBLIC_KEY_SIZE,
                      CRYPTO_SHA512_SIZE) != 0) {
        return -1;
    }

    memcpy(nonce, plain, CRYPTO_NONCE_SIZE);
    memcpy(session_pk, plain + CRYPTO_NONCE_SIZE, CRYPTO_PUBLIC_KEY_SIZE);
    memcpy(cookie, plain + CRYPTO_NONCE_SIZE + CRYPTO_PUBLIC_KEY_SIZE + CRYPTO_SHA512_SIZE, COOKIE_LENGTH);
    memcpy(peer_real_pk, cookie_plain, CRYPTO_PUBLIC_KEY_SIZE);
    memcpy(dht_public_key, cookie_plain + CRYPTO_PUBLIC_KEY_SIZE, CRYPTO_PUBLIC_KEY_SIZE);
    return 0;
}


static Crypto_Connection *get_crypto_connection(const Net_Crypto *c, int crypt_connection_id)
{
    if (crypt_connection_id_not_valid(c, crypt_connection_id)) {
        return 0;
    }

    return &c->crypto_connections[crypt_connection_id];
}


/* Associate an ip_port to a connection.
 *
 * return -1 on failure.
 * return 0 on success.
 */
static int add_ip_port_connection(Net_Crypto *c, int crypt_connection_id, IP_Port ip_port)
{
    Crypto_Connection *conn = get_crypto_connection(c, crypt_connection_id);

    if (conn == 0) {
        return -1;
    }

    if (ip_port.ip.family == AF_INET) {
        if (!ipport_equal(&ip_port, &conn->ip_portv4) && LAN_ip(conn->ip_portv4.ip) != 0) {
            if (!bs_list_add(&c->ip_port_list, (uint8_t *)&ip_port, crypt_connection_id)) {
                return -1;
            }

            bs_list_remove(&c->ip_port_list, (uint8_t *)&conn->ip_portv4, crypt_connection_id);
            conn->ip_portv4 = ip_port;
            return 0;
        }
    } else if (ip_port.ip.family == AF_INET6) {
        if (!ipport_equal(&ip_port, &conn->ip_portv6)) {
            if (!bs_list_add(&c->ip_port_list, (uint8_t *)&ip_port, crypt_connection_id)) {
                return -1;
            }

            bs_list_remove(&c->ip_port_list, (uint8_t *)&conn->ip_portv6, crypt_connection_id);
            conn->ip_portv6 = ip_port;
            return 0;
        }
    }

    return -1;
}

/* Return the IP_Port that should be used to send packets to the other peer.
 *
 * return IP_Port with family 0 on failure.
 * return IP_Port on success.
 */
static IP_Port return_ip_port_connection(Net_Crypto *c, int crypt_connection_id)
{
    const IP_Port empty = {{0}};

    Crypto_Connection *conn = get_crypto_connection(c, crypt_connection_id);

    if (conn == 0) {
        return empty;
    }

    uint64_t current_time = unix_time();
    bool v6 = 0, v4 = 0;

    if ((UDP_DIRECT_TIMEOUT + conn->direct_lastrecv_timev4) > current_time) {
        v4 = 1;
    }

    if ((UDP_DIRECT_TIMEOUT + conn->direct_lastrecv_timev6) > current_time) {
        v6 = 1;
    }

    if (v4 && LAN_ip(conn->ip_portv4.ip) == 0) {
        return conn->ip_portv4;
    }

    if (v6 && conn->ip_portv6.ip.family == AF_INET6) {
        return conn->ip_portv6;
    }

    if (conn->ip_portv4.ip.family == AF_INET) {
        return conn->ip_portv4;
    }

    return empty;
}

/* Sends a packet to the peer using the fastest route.
 *
 * return -1 on failure.
 * return 0 on success.
 */
static int send_packet_to(Net_Crypto *c, int crypt_connection_id, const uint8_t *data, uint16_t length)
{
// TODO(irungentoo): TCP, etc...
    Crypto_Connection *conn = get_crypto_connection(c, crypt_connection_id);

    if (conn == 0) {
        return -1;
    }

    int direct_send_attempt = 0;

    pthread_mutex_lock(&conn->mutex);
    IP_Port ip_port = return_ip_port_connection(c, crypt_connection_id);

    // TODO(irungentoo): on bad networks, direct connections might not last indefinitely.
    if (ip_port.ip.family != 0) {
        bool direct_connected = 0;
        crypto_connection_status(c, crypt_connection_id, &direct_connected, NULL);

        if (direct_connected) {
            if ((uint32_t)sendpacket(c->dht->net, ip_port, data, length) == length) {
                pthread_mutex_unlock(&conn->mutex);
                return 0;
            }

            pthread_mutex_unlock(&conn->mutex);
            return -1;
        }

        // TODO(irungentoo): a better way of sending packets directly to confirm the others ip.
        uint64_t current_time = unix_time();

        if ((((UDP_DIRECT_TIMEOUT / 2) + conn->direct_send_attempt_time) > current_time && length < 96)
                || data[0] == NET_PACKET_COOKIE_REQUEST || data[0] == NET_PACKET_CRYPTO_HS) {
            if ((uint32_t)sendpacket(c->dht->net, ip_port, data, length) == length) {
                direct_send_attempt = 1;
                conn->direct_send_attempt_time = unix_time();
            }
        }
    }

    pthread_mutex_unlock(&conn->mutex);
    pthread_mutex_lock(&c->tcp_mutex);
    int ret = send_packet_tcp_connection(c->tcp_c, conn->connection_number_tcp, data, length);
    pthread_mutex_unlock(&c->tcp_mutex);

    pthread_mutex_lock(&conn->mutex);

    if (ret == 0) {
        conn->last_tcp_sent = current_time_monotonic();
    }

    pthread_mutex_unlock(&conn->mutex);

    if (ret == 0 || direct_send_attempt) {
        return 0;
    }

    return -1;
}

/** START: Array Related functions **/


/* Return number of packets in array
 * Note that holes are counted too.
 */
static uint32_t num_packets_array(const Packets_Array *array)
{
    return array->buffer_end - array->buffer_start;
}

/* Add data with packet number to array.
 *
 * return -1 on failure.
 * return 0 on success.
 */
static int add_data_to_buffer(Packets_Array *array, uint32_t number, const Packet_Data *data)
{
    if (number - array->buffer_start > CRYPTO_PACKET_BUFFER_SIZE) {
        return -1;
    }

    uint32_t num = number % CRYPTO_PACKET_BUFFER_SIZE;

    if (array->buffer[num]) {
        return -1;
    }

    Packet_Data *new_d = (Packet_Data *)malloc(sizeof(Packet_Data));

    if (new_d == NULL) {
        return -1;
    }

    memcpy(new_d, data, sizeof(Packet_Data));
    array->buffer[num] = new_d;

    if ((number - array->buffer_start) >= (array->buffer_end - array->buffer_start)) {
        array->buffer_end = number + 1;
    }

    return 0;
}

/* Get pointer of data with packet number.
 *
 * return -1 on failure.
 * return 0 if data at number is empty.
 * return 1 if data pointer was put in data.
 */
static int get_data_pointer(const Packets_Array *array, Packet_Data **data, uint32_t number)
{
    uint32_t num_spots = array->buffer_end - array->buffer_start;

    if (array->buffer_end - number > num_spots || number - array->buffer_start >= num_spots) {
        return -1;
    }

    uint32_t num = number % CRYPTO_PACKET_BUFFER_SIZE;

    if (!array->buffer[num]) {
        return 0;
    }

    *data = array->buffer[num];
    return 1;
}

/* Add data to end of array.
 *
 * return -1 on failure.
 * return packet number on success.
 */
static int64_t add_data_end_of_buffer(Packets_Array *array, const Packet_Data *data)
{
    if (num_packets_array(array) >= CRYPTO_PACKET_BUFFER_SIZE) {
        return -1;
    }

    Packet_Data *new_d = (Packet_Data *)malloc(sizeof(Packet_Data));

    if (new_d == NULL) {
        return -1;
    }

    memcpy(new_d, data, sizeof(Packet_Data));
    uint32_t id = array->buffer_end;
    array->buffer[id % CRYPTO_PACKET_BUFFER_SIZE] = new_d;
    ++array->buffer_end;
    return id;
}

/* Read data from begginning of array.
 *
 * return -1 on failure.
 * return packet number on success.
 */
static int64_t read_data_beg_buffer(Packets_Array *array, Packet_Data *data)
{
    if (array->buffer_end == array->buffer_start) {
        return -1;
    }

    uint32_t num = array->buffer_start % CRYPTO_PACKET_BUFFER_SIZE;

    if (!array->buffer[num]) {
        return -1;
    }

    memcpy(data, array->buffer[num], sizeof(Packet_Data));
    uint32_t id = array->buffer_start;
    ++array->buffer_start;
    free(array->buffer[num]);
    array->buffer[num] = NULL;
    return id;
}

/* Delete all packets in array before number (but not number)
 *
 * return -1 on failure.
 * return 0 on success
 */
static int clear_buffer_until(Packets_Array *array, uint32_t number)
{
    uint32_t num_spots = array->buffer_end - array->buffer_start;

    if (array->buffer_end - number >= num_spots || number - array->buffer_start > num_spots) {
        return -1;
    }

    uint32_t i;

    for (i = array->buffer_start; i != number; ++i) {
        uint32_t num = i % CRYPTO_PACKET_BUFFER_SIZE;

        if (array->buffer[num]) {
            free(array->buffer[num]);
            array->buffer[num] = NULL;
        }
    }

    array->buffer_start = i;
    return 0;
}

static int clear_buffer(Packets_Array *array)
{
    uint32_t i;

    for (i = array->buffer_start; i != array->buffer_end; ++i) {
        uint32_t num = i % CRYPTO_PACKET_BUFFER_SIZE;

        if (array->buffer[num]) {
            free(array->buffer[num]);
            array->buffer[num] = NULL;
        }
    }

    array->buffer_start = i;
    return 0;
}

/* Set array buffer end to number.
 *
 * return -1 on failure.
 * return 0 on success.
 */
static int set_buffer_end(Packets_Array *array, uint32_t number)
{
    if ((number - array->buffer_start) > CRYPTO_PACKET_BUFFER_SIZE) {
        return -1;
    }

    if ((number - array->buffer_end) > CRYPTO_PACKET_BUFFER_SIZE) {
        return -1;
    }

    array->buffer_end = number;
    return 0;
}

/* Create a packet request packet from recv_array and send_buffer_end into
 * data of length.
 *
 * return -1 on failure.
 * return length of packet on success.
 */
static int generate_request_packet(uint8_t *data, uint16_t length, const Packets_Array *recv_array)
{
    if (length == 0) {
        return -1;
    }

    data[0] = PACKET_ID_REQUEST;

    uint16_t cur_len = 1;

    if (recv_array->buffer_start == recv_array->buffer_end) {
        return cur_len;
    }

    if (length <= cur_len) {
        return cur_len;
    }

    uint32_t i, n = 1;

    for (i = recv_array->buffer_start; i != recv_array->buffer_end; ++i) {
        uint32_t num = i % CRYPTO_PACKET_BUFFER_SIZE;

        if (!recv_array->buffer[num]) {
            data[cur_len] = n;
            n = 0;
            ++cur_len;

            if (length <= cur_len) {
                return cur_len;
            }
        } else if (n == 255) {
            data[cur_len] = 0;
            n = 0;
            ++cur_len;

            if (length <= cur_len) {
                return cur_len;
            }
        }

        ++n;
    }

    return cur_len;
}

/* Handle a request data packet.
 * Remove all the packets the other received from the array.
 *
 * return -1 on failure.
 * return number of requested packets on success.
 */
static int handle_request_packet(Packets_Array *send_array, const uint8_t *data, uint16_t length,
                                 uint64_t *latest_send_time, uint64_t rtt_time)
{
    if (length < 1) {
        return -1;
    }

    if (data[0] != PACKET_ID_REQUEST) {
        return -1;
    }

    if (length == 1) {
        return 0;
    }

    ++data;
    --length;

    uint32_t i, n = 1;
    uint32_t requested = 0;

    uint64_t temp_time = current_time_monotonic();
    uint64_t l_sent_time = ~0;

    for (i = send_array->buffer_start; i != send_array->buffer_end; ++i) {
        if (length == 0) {
            break;
        }

        uint32_t num = i % CRYPTO_PACKET_BUFFER_SIZE;

        if (n == data[0]) {
            if (send_array->buffer[num]) {
                uint64_t sent_time = send_array->buffer[num]->sent_time;

                if ((sent_time + rtt_time) < temp_time) {
                    send_array->buffer[num]->sent_time = 0;
                }
            }

            ++data;
            --length;
            n = 0;
            ++requested;
        } else {
            if (send_array->buffer[num]) {
                uint64_t sent_time = send_array->buffer[num]->sent_time;

                if (l_sent_time < sent_time) {
                    l_sent_time = sent_time;
                }

                free(send_array->buffer[num]);
                send_array->buffer[num] = NULL;
            }
        }

        if (n == 255) {
            n = 1;

            if (data[0] != 0) {
                return -1;
            }

            ++data;
            --length;
        } else {
            ++n;
        }
    }

    if (*latest_send_time < l_sent_time) {
        *latest_send_time = l_sent_time;
    }

    return requested;
}

/** END: Array Related functions **/

#define MAX_DATA_DATA_PACKET_SIZE (MAX_CRYPTO_PACKET_SIZE - (1 + sizeof(uint16_t) + CRYPTO_MAC_SIZE))

/* Creates and sends a data packet to the peer using the fastest route.
 *
 * return -1 on failure.
 * return 0 on success.
 */
static int send_data_packet(Net_Crypto *c, int crypt_connection_id, const uint8_t *data, uint16_t length)
{
    if (length == 0 || length + (1 + sizeof(uint16_t) + CRYPTO_MAC_SIZE) > MAX_CRYPTO_PACKET_SIZE) {
        return -1;
    }

    Crypto_Connection *conn = get_crypto_connection(c, crypt_connection_id);

    if (conn == 0) {
        return -1;
    }

    pthread_mutex_lock(&conn->mutex);
    uint8_t packet[1 + sizeof(uint16_t) + length + CRYPTO_MAC_SIZE];
    packet[0] = NET_PACKET_CRYPTO_DATA;
    memcpy(packet + 1, conn->sent_nonce + (CRYPTO_NONCE_SIZE - sizeof(uint16_t)), sizeof(uint16_t));
    int len = encrypt_data_symmetric(conn->shared_key, conn->sent_nonce, data, length, packet + 1 + sizeof(uint16_t));

    if (len + 1 + sizeof(uint16_t) != sizeof(packet)) {
        pthread_mutex_unlock(&conn->mutex);
        return -1;
    }

    increment_nonce(conn->sent_nonce);
    pthread_mutex_unlock(&conn->mutex);

    return send_packet_to(c, crypt_connection_id, packet, sizeof(packet));
}

/* Creates and sends a data packet with buffer_start and num to the peer using the fastest route.
 *
 * return -1 on failure.
 * return 0 on success.
 */
static int send_data_packet_helper(Net_Crypto *c, int crypt_connection_id, uint32_t buffer_start, uint32_t num,
                                   const uint8_t *data, uint16_t length)
{
    if (length == 0 || length > MAX_CRYPTO_DATA_SIZE) {
        return -1;
    }

    num = htonl(num);
    buffer_start = htonl(buffer_start);
    uint16_t padding_length = (MAX_CRYPTO_DATA_SIZE - length) % CRYPTO_MAX_PADDING;
    uint8_t packet[sizeof(uint32_t) + sizeof(uint32_t) + padding_length + length];
    memcpy(packet, &buffer_start, sizeof(uint32_t));
    memcpy(packet + sizeof(uint32_t), &num, sizeof(uint32_t));
    memset(packet + (sizeof(uint32_t) * 2), PACKET_ID_PADDING, padding_length);
    memcpy(packet + (sizeof(uint32_t) * 2) + padding_length, data, length);

    return send_data_packet(c, crypt_connection_id, packet, sizeof(packet));
}

static int reset_max_speed_reached(Net_Crypto *c, int crypt_connection_id)
{
    Crypto_Connection *conn = get_crypto_connection(c, crypt_connection_id);

    if (conn == 0) {
        return -1;
    }

    /* If last packet send failed, try to send packet again.
       If sending it fails we won't be able to send the new packet. */
    if (conn->maximum_speed_reached) {
        Packet_Data *dt = NULL;
        uint32_t packet_num = conn->send_array.buffer_end - 1;
        int ret = get_data_pointer(&conn->send_array, &dt, packet_num);

        uint8_t send_failed = 0;

        if (ret == 1) {
            if (!dt->sent_time) {
                if (send_data_packet_helper(c, crypt_connection_id, conn->recv_array.buffer_start, packet_num, dt->data,
                                            dt->length) != 0) {
                    send_failed = 1;
                } else {
                    dt->sent_time = current_time_monotonic();
                }
            }
        }

        if (!send_failed) {
            conn->maximum_speed_reached = 0;
        } else {
            return -1;
        }
    }

    return 0;
}

/*  return -1 if data could not be put in packet queue.
 *  return positive packet number if data was put into the queue.
 */
static int64_t send_lossless_packet(Net_Crypto *c, int crypt_connection_id, const uint8_t *data, uint16_t length,
                                    uint8_t congestion_control)
{
    if (length == 0 || length > MAX_CRYPTO_DATA_SIZE) {
        return -1;
    }

    Crypto_Connection *conn = get_crypto_connection(c, crypt_connection_id);

    if (conn == 0) {
        return -1;
    }

    /* If last packet send failed, try to send packet again.
       If sending it fails we won't be able to send the new packet. */
    reset_max_speed_reached(c, crypt_connection_id);

    if (conn->maximum_speed_reached && congestion_control) {
        return -1;
    }

    Packet_Data dt;
    dt.sent_time = 0;
    dt.length = length;
    memcpy(dt.data, data, length);
    pthread_mutex_lock(&conn->mutex);
    int64_t packet_num = add_data_end_of_buffer(&conn->send_array, &dt);
    pthread_mutex_unlock(&conn->mutex);

    if (packet_num == -1) {
        return -1;
    }

    if (!congestion_control && conn->maximum_speed_reached) {
        return packet_num;
    }

    if (send_data_packet_helper(c, crypt_connection_id, conn->recv_array.buffer_start, packet_num, data, length) == 0) {
        Packet_Data *dt1 = NULL;

        if (get_data_pointer(&conn->send_array, &dt1, packet_num) == 1) {
            dt1->sent_time = current_time_monotonic();
        }
    } else {
        conn->maximum_speed_reached = 1;
        LOGGER_ERROR(c->log, "send_data_packet failed\n");
    }

    return packet_num;
}

/* Get the lowest 2 bytes from the nonce and convert
 * them to host byte format before returning them.
 */
static uint16_t get_nonce_uint16(const uint8_t *nonce)
{
    uint16_t num;
    memcpy(&num, nonce + (CRYPTO_NONCE_SIZE - sizeof(uint16_t)), sizeof(uint16_t));
    return ntohs(num);
}

#define DATA_NUM_THRESHOLD 21845

/* Handle a data packet.
 * Decrypt packet of length and put it into data.
 * data must be at least MAX_DATA_DATA_PACKET_SIZE big.
 *
 * return -1 on failure.
 * return length of data on success.
 */
static int handle_data_packet(const Net_Crypto *c, int crypt_connection_id, uint8_t *data, const uint8_t *packet,
                              uint16_t length)
{
    if (length <= (1 + sizeof(uint16_t) + CRYPTO_MAC_SIZE) || length > MAX_CRYPTO_PACKET_SIZE) {
        return -1;
    }

    Crypto_Connection *conn = get_crypto_connection(c, crypt_connection_id);

    if (conn == 0) {
        return -1;
    }

    uint8_t nonce[CRYPTO_NONCE_SIZE];
    memcpy(nonce, conn->recv_nonce, CRYPTO_NONCE_SIZE);
    uint16_t num_cur_nonce = get_nonce_uint16(nonce);
    uint16_t num;
    memcpy(&num, packet + 1, sizeof(uint16_t));
    num = ntohs(num);
    uint16_t diff = num - num_cur_nonce;
    increment_nonce_number(nonce, diff);
    int len = decrypt_data_symmetric(conn->shared_key, nonce, packet + 1 + sizeof(uint16_t),
                                     length - (1 + sizeof(uint16_t)), data);

    if ((unsigned int)len != length - (1 + sizeof(uint16_t) + CRYPTO_MAC_SIZE)) {
        return -1;
    }

    if (diff > DATA_NUM_THRESHOLD * 2) {
        increment_nonce_number(conn->recv_nonce, DATA_NUM_THRESHOLD);
    }

    return len;
}

/* Send a request packet.
 *
 * return -1 on failure.
 * return 0 on success.
 */
static int send_request_packet(Net_Crypto *c, int crypt_connection_id)
{
    Crypto_Connection *conn = get_crypto_connection(c, crypt_connection_id);

    if (conn == 0) {
        return -1;
    }

    uint8_t data[MAX_CRYPTO_DATA_SIZE];
    int len = generate_request_packet(data, sizeof(data), &conn->recv_array);

    if (len == -1) {
        return -1;
    }

    return send_data_packet_helper(c, crypt_connection_id, conn->recv_array.buffer_start, conn->send_array.buffer_end, data,
                                   len);
}

/* Send up to max num previously requested data packets.
 *
 * return -1 on failure.
 * return number of packets sent on success.
 */
static int send_requested_packets(Net_Crypto *c, int crypt_connection_id, uint32_t max_num)
{
    if (max_num == 0) {
        return -1;
    }

    Crypto_Connection *conn = get_crypto_connection(c, crypt_connection_id);

    if (conn == 0) {
        return -1;
    }

    uint64_t temp_time = current_time_monotonic();
    uint32_t i, num_sent = 0, array_size = num_packets_array(&conn->send_array);

    for (i = 0; i < array_size; ++i) {
        Packet_Data *dt;
        uint32_t packet_num = (i + conn->send_array.buffer_start);
        int ret = get_data_pointer(&conn->send_array, &dt, packet_num);

        if (ret == -1) {
            return -1;
        }

        if (ret == 0) {
            continue;
        }

        if (dt->sent_time) {
            continue;
        }

        if (send_data_packet_helper(c, crypt_connection_id, conn->recv_array.buffer_start, packet_num, dt->data,
                                    dt->length) == 0) {
            dt->sent_time = temp_time;
            ++num_sent;
        }

        if (num_sent >= max_num) {
            break;
        }
    }

    return num_sent;
}


/* Add a new temp packet to send repeatedly.
 *
 * return -1 on failure.
 * return 0 on success.
 */
static int new_temp_packet(const Net_Crypto *c, int crypt_connection_id, const uint8_t *packet, uint16_t length)
{
    if (length == 0 || length > MAX_CRYPTO_PACKET_SIZE) {
        return -1;
    }

    Crypto_Connection *conn = get_crypto_connection(c, crypt_connection_id);

    if (conn == 0) {
        return -1;
    }

    uint8_t *temp_packet = (uint8_t *)malloc(length);

    if (temp_packet == 0) {
        return -1;
    }

    if (conn->temp_packet) {
        free(conn->temp_packet);
    }

    memcpy(temp_packet, packet, length);
    conn->temp_packet = temp_packet;
    conn->temp_packet_length = length;
    conn->temp_packet_sent_time = 0;
    conn->temp_packet_num_sent = 0;
    return 0;
}

/* Clear the temp packet.
 *
 * return -1 on failure.
 * return 0 on success.
 */
static int clear_temp_packet(const Net_Crypto *c, int crypt_connection_id)
{
    Crypto_Connection *conn = get_crypto_connection(c, crypt_connection_id);

    if (conn == 0) {
        return -1;
    }

    if (conn->temp_packet) {
        free(conn->temp_packet);
    }

    conn->temp_packet = 0;
    conn->temp_packet_length = 0;
    conn->temp_packet_sent_time = 0;
    conn->temp_packet_num_sent = 0;
    return 0;
}


/* Send the temp packet.
 *
 * return -1 on failure.
 * return 0 on success.
 */
static int send_temp_packet(Net_Crypto *c, int crypt_connection_id)
{
    Crypto_Connection *conn = get_crypto_connection(c, crypt_connection_id);

    if (conn == 0) {
        return -1;
    }

    if (!conn->temp_packet) {
        return -1;
    }

    if (send_packet_to(c, crypt_connection_id, conn->temp_packet, conn->temp_packet_length) != 0) {
        return -1;
    }

    conn->temp_packet_sent_time = current_time_monotonic();
    ++conn->temp_packet_num_sent;
    return 0;
}

/* Create a handshake packet and set it as a temp packet.
 * cookie must be COOKIE_LENGTH.
 *
 * return -1 on failure.
 * return 0 on success.
 */
static int create_send_handshake(Net_Crypto *c, int crypt_connection_id, const uint8_t *cookie,
                                 const uint8_t *dht_public_key)
{
    Crypto_Connection *conn = get_crypto_connection(c, crypt_connection_id);

    if (conn == 0) {
        return -1;
    }

    uint8_t handshake_packet[HANDSHAKE_PACKET_LENGTH];

    if (create_crypto_handshake(c, handshake_packet, cookie, conn->sent_nonce, conn->sessionpublic_key,
                                conn->public_key, dht_public_key) != sizeof(handshake_packet)) {
        return -1;
    }

    if (new_temp_packet(c, crypt_connection_id, handshake_packet, sizeof(handshake_packet)) != 0) {
        return -1;
    }

    send_temp_packet(c, crypt_connection_id);
    return 0;
}

/* Send a kill packet.
 *
 * return -1 on failure.
 * return 0 on success.
 */
static int send_kill_packet(Net_Crypto *c, int crypt_connection_id)
{
    Crypto_Connection *conn = get_crypto_connection(c, crypt_connection_id);

    if (conn == 0) {
        return -1;
    }

    uint8_t kill_packet = PACKET_ID_KILL;
    return send_data_packet_helper(c, crypt_connection_id, conn->recv_array.buffer_start, conn->send_array.buffer_end,
                                   &kill_packet, sizeof(kill_packet));
}

static void connection_kill(Net_Crypto *c, int crypt_connection_id, void *userdata)
{
    Crypto_Connection *conn = get_crypto_connection(c, crypt_connection_id);

    if (conn == 0) {
        return;
    }

    if (conn->connection_status_callback) {
        conn->connection_status_callback(conn->connection_status_callback_object, conn->connection_status_callback_id, 0,
                                         userdata);
    }

    crypto_kill(c, crypt_connection_id);
}

/* Handle a received data packet.
 *
 * return -1 on failure.
 * return 0 on success.
 */
static int handle_data_packet_core(Net_Crypto *c, int crypt_connection_id, const uint8_t *packet, uint16_t length,
                                   bool udp, void *userdata)
{
    if (length > MAX_CRYPTO_PACKET_SIZE || length <= CRYPTO_DATA_PACKET_MIN_SIZE) {
        return -1;
    }

    Crypto_Connection *conn = get_crypto_connection(c, crypt_connection_id);

    if (conn == 0) {
        return -1;
    }

    uint8_t data[MAX_DATA_DATA_PACKET_SIZE];
    int len = handle_data_packet(c, crypt_connection_id, data, packet, length);

    if (len <= (int)(sizeof(uint32_t) * 2)) {
        return -1;
    }

    uint32_t buffer_start, num;
    memcpy(&buffer_start, data, sizeof(uint32_t));
    memcpy(&num, data + sizeof(uint32_t), sizeof(uint32_t));
    buffer_start = ntohl(buffer_start);
    num = ntohl(num);

    uint64_t rtt_calc_time = 0;

    if (buffer_start != conn->send_array.buffer_start) {
        Packet_Data *packet_time;

        if (get_data_pointer(&conn->send_array, &packet_time, conn->send_array.buffer_start) == 1) {
            rtt_calc_time = packet_time->sent_time;
        }

        if (clear_buffer_until(&conn->send_array, buffer_start) != 0) {
            return -1;
        }
    }

    uint8_t *real_data = data + (sizeof(uint32_t) * 2);
    uint16_t real_length = len - (sizeof(uint32_t) * 2);

    while (real_data[0] == PACKET_ID_PADDING) { /* Remove Padding */
        ++real_data;
        --real_length;

        if (real_length == 0) {
            return -1;
        }
    }

    if (real_data[0] == PACKET_ID_KILL) {
        connection_kill(c, crypt_connection_id, userdata);
        return 0;
    }

    if (conn->status == CRYPTO_CONN_NOT_CONFIRMED) {
        clear_temp_packet(c, crypt_connection_id);
        conn->status = CRYPTO_CONN_ESTABLISHED;

        if (conn->connection_status_callback) {
            conn->connection_status_callback(conn->connection_status_callback_object, conn->connection_status_callback_id, 1,
                                             userdata);
        }
    }

    if (real_data[0] == PACKET_ID_REQUEST) {
        uint64_t rtt_time;

        if (udp) {
            rtt_time = conn->rtt_time;
        } else {
            rtt_time = DEFAULT_TCP_PING_CONNECTION;
        }

        int requested = handle_request_packet(&conn->send_array, real_data, real_length, &rtt_calc_time, rtt_time);

        if (requested == -1) {
            return -1;
        }

        // else { /* TODO(irungentoo): ? */ }

        set_buffer_end(&conn->recv_array, num);
    } else if (real_data[0] >= CRYPTO_RESERVED_PACKETS && real_data[0] < PACKET_ID_LOSSY_RANGE_START) {
        Packet_Data dt;
        dt.length = real_length;
        memcpy(dt.data, real_data, real_length);

        if (add_data_to_buffer(&conn->recv_array, num, &dt) != 0) {
            return -1;
        }

        while (1) {
            pthread_mutex_lock(&conn->mutex);
            int ret = read_data_beg_buffer(&conn->recv_array, &dt);
            pthread_mutex_unlock(&conn->mutex);

            if (ret == -1) {
                break;
            }

            if (conn->connection_data_callback) {
                conn->connection_data_callback(conn->connection_data_callback_object, conn->connection_data_callback_id, dt.data,
                                               dt.length, userdata);
            }

            /* conn might get killed in callback. */
            conn = get_crypto_connection(c, crypt_connection_id);

            if (conn == 0) {
                return -1;
            }
        }

        /* Packet counter. */
        ++conn->packet_counter;
    } else if (real_data[0] >= PACKET_ID_LOSSY_RANGE_START &&
               real_data[0] < (PACKET_ID_LOSSY_RANGE_START + PACKET_ID_LOSSY_RANGE_SIZE)) {

        set_buffer_end(&conn->recv_array, num);

        if (conn->connection_lossy_data_callback) {
            conn->connection_lossy_data_callback(conn->connection_lossy_data_callback_object,
                                                 conn->connection_lossy_data_callback_id, real_data, real_length, userdata);
        }
    } else {
        return -1;
    }

    if (rtt_calc_time != 0) {
        uint64_t rtt_time = current_time_monotonic() - rtt_calc_time;

        if (rtt_time < conn->rtt_time) {
            conn->rtt_time = rtt_time;
        }
    }

    return 0;
}

/* Handle a packet that was received for the connection.
 *
 * return -1 on failure.
 * return 0 on success.
 */
static int handle_packet_connection(Net_Crypto *c, int crypt_connection_id, const uint8_t *packet, uint16_t length,
                                    bool udp, void *userdata)
{
    if (length == 0 || length > MAX_CRYPTO_PACKET_SIZE) {
        return -1;
    }

    Crypto_Connection *conn = get_crypto_connection(c, crypt_connection_id);

    if (conn == 0) {
        return -1;
    }

    switch (packet[0]) {
        case NET_PACKET_COOKIE_RESPONSE: {
            if (conn->status != CRYPTO_CONN_COOKIE_REQUESTING) {
                return -1;
            }

            uint8_t cookie[COOKIE_LENGTH];
            uint64_t number;

            if (handle_cookie_response(cookie, &number, packet, length, conn->shared_key) != sizeof(cookie)) {
                return -1;
            }

            if (number != conn->cookie_request_number) {
                return -1;
            }

            if (create_send_handshake(c, crypt_connection_id, cookie, conn->dht_public_key) != 0) {
                return -1;
            }

            conn->status = CRYPTO_CONN_HANDSHAKE_SENT;
            return 0;
        }

        case NET_PACKET_CRYPTO_HS: {
            if (conn->status == CRYPTO_CONN_COOKIE_REQUESTING || conn->status == CRYPTO_CONN_HANDSHAKE_SENT
                    || conn->status == CRYPTO_CONN_NOT_CONFIRMED) {
                uint8_t peer_real_pk[CRYPTO_PUBLIC_KEY_SIZE];
                uint8_t dht_public_key[CRYPTO_PUBLIC_KEY_SIZE];
                uint8_t cookie[COOKIE_LENGTH];

                if (handle_crypto_handshake(c, conn->recv_nonce, conn->peersessionpublic_key, peer_real_pk, dht_public_key, cookie,
                                            packet, length, conn->public_key) != 0) {
                    return -1;
                }

                if (public_key_cmp(dht_public_key, conn->dht_public_key) == 0) {
                    encrypt_precompute(conn->peersessionpublic_key, conn->sessionsecret_key, conn->shared_key);

                    if (conn->status == CRYPTO_CONN_COOKIE_REQUESTING) {
                        if (create_send_handshake(c, crypt_connection_id, cookie, dht_public_key) != 0) {
                            return -1;
                        }
                    }

                    conn->status = CRYPTO_CONN_NOT_CONFIRMED;
                } else {
                    if (conn->dht_pk_callback) {
                        conn->dht_pk_callback(conn->dht_pk_callback_object, conn->dht_pk_callback_number, dht_public_key, userdata);
                    }
                }
            } else {
                return -1;
            }

            return 0;
        }

        case NET_PACKET_CRYPTO_DATA: {
            if (conn->status == CRYPTO_CONN_NOT_CONFIRMED || conn->status == CRYPTO_CONN_ESTABLISHED) {
                return handle_data_packet_core(c, crypt_connection_id, packet, length, udp, userdata);
            }

            return -1;
        }

        default: {
            return -1;
        }
    }
}

/* Set the size of the friend list to numfriends.
 *
 *  return -1 if realloc fails.
 *  return 0 if it succeeds.
 */
static int realloc_cryptoconnection(Net_Crypto *c, uint32_t num)
{
    if (num == 0) {
        free(c->crypto_connections);
        c->crypto_connections = NULL;
        return 0;
    }

    Crypto_Connection *newcrypto_connections = (Crypto_Connection *)realloc(c->crypto_connections,
            num * sizeof(Crypto_Connection));

    if (newcrypto_connections == NULL) {
        return -1;
    }

    c->crypto_connections = newcrypto_connections;
    return 0;
}


/* Create a new empty crypto connection.
 *
 * return -1 on failure.
 * return connection id on success.
 */
static int create_crypto_connection(Net_Crypto *c)
{
    uint32_t i;

    for (i = 0; i < c->crypto_connections_length; ++i) {
        if (c->crypto_connections[i].status == CRYPTO_CONN_NO_CONNECTION) {
            return i;
        }
    }

    while (1) { /* TODO(irungentoo): is this really the best way to do this? */
        pthread_mutex_lock(&c->connections_mutex);

        if (!c->connection_use_counter) {
            break;
        }

        pthread_mutex_unlock(&c->connections_mutex);
    }

    int id = -1;

    if (realloc_cryptoconnection(c, c->crypto_connections_length + 1) == 0) {
        id = c->crypto_connections_length;
        ++c->crypto_connections_length;
        memset(&(c->crypto_connections[id]), 0, sizeof(Crypto_Connection));

        if (pthread_mutex_init(&c->crypto_connections[id].mutex, NULL) != 0) {
            pthread_mutex_unlock(&c->connections_mutex);
            return -1;
        }
    }

    pthread_mutex_unlock(&c->connections_mutex);
    return id;
}

/* Wipe a crypto connection.
 *
 * return -1 on failure.
 * return 0 on success.
 */
static int wipe_crypto_connection(Net_Crypto *c, int crypt_connection_id)
{
    if (crypt_connection_id_not_valid(c, crypt_connection_id)) {
        return -1;
    }

    uint32_t i;

    /* Keep mutex, only destroy it when connection is realloced out. */
    pthread_mutex_t mutex = c->crypto_connections[crypt_connection_id].mutex;
    crypto_memzero(&(c->crypto_connections[crypt_connection_id]), sizeof(Crypto_Connection));
    c->crypto_connections[crypt_connection_id].mutex = mutex;

    for (i = c->crypto_connections_length; i != 0; --i) {
        if (c->crypto_connections[i - 1].status == CRYPTO_CONN_NO_CONNECTION) {
            pthread_mutex_destroy(&c->crypto_connections[i - 1].mutex);
        } else {
            break;
        }
    }

    if (c->crypto_connections_length != i) {
        c->crypto_connections_length = i;
        realloc_cryptoconnection(c, c->crypto_connections_length);
    }

    return 0;
}

/* Get crypto connection id from public key of peer.
 *
 *  return -1 if there are no connections like we are looking for.
 *  return id if it found it.
 */
static int getcryptconnection_id(const Net_Crypto *c, const uint8_t *public_key)
{
    uint32_t i;

    for (i = 0; i < c->crypto_connections_length; ++i) {
        if (c->crypto_connections[i].status != CRYPTO_CONN_NO_CONNECTION) {
            if (public_key_cmp(public_key, c->crypto_connections[i].public_key) == 0) {
                return i;
            }
        }
    }

    return -1;
}

/* Add a source to the crypto connection.
 * This is to be used only when we have received a packet from that source.
 *
 *  return -1 on failure.
 *  return positive number on success.
 *  0 if source was a direct UDP connection.
 */
static int crypto_connection_add_source(Net_Crypto *c, int crypt_connection_id, IP_Port source)
{
    Crypto_Connection *conn = get_crypto_connection(c, crypt_connection_id);

    if (conn == 0) {
        return -1;
    }

    if (source.ip.family == AF_INET || source.ip.family == AF_INET6) {
        if (add_ip_port_connection(c, crypt_connection_id, source) != 0) {
            return -1;
        }

        if (source.ip.family == AF_INET) {
            conn->direct_lastrecv_timev4 = unix_time();
        } else {
            conn->direct_lastrecv_timev6 = unix_time();
        }

        return 0;
    }

    if (source.ip.family == TCP_FAMILY) {
        if (add_tcp_number_relay_connection(c->tcp_c, conn->connection_number_tcp, source.ip.ip6.uint32[0]) == 0) {
            return 1;
        }
    }

    return -1;
}

/* Set and get the nospam variable used to prevent one type of friend request spam. */
void set_nospam(Net_Crypto *crypto, uint32_t num)
{
    crypto->nospam = num;
}

uint32_t get_nospam(const Net_Crypto *crypto)
{
    return crypto->nospam;
}

/* Set function to be called when someone requests a new connection to us.
 *
 * The set function should return -1 on failure and 0 on success.
 *
 * n_c is only valid for the duration of the function call.
 */
void new_connection_handler(Net_Crypto *c, int (*new_connection_callback)(void *object, New_Connection *n_c),
                            void *object)
{
    c->new_connection_callback = new_connection_callback;
    c->new_connection_callback_object = object;
}

/* Handle a handshake packet by someone who wants to initiate a new connection with us.
 * This calls the callback set by new_connection_handler() if the handshake is ok.
 *
 * return -1 on failure.
 * return 0 on success.
 */
static int handle_new_connection_handshake(Net_Crypto *c, IP_Port source, const uint8_t *data, uint16_t length,
        void *userdata)
{
    New_Connection n_c;
    n_c.cookie = (uint8_t *)malloc(COOKIE_LENGTH);

    if (n_c.cookie == NULL) {
        return -1;
    }

    n_c.source = source;
    n_c.cookie_length = COOKIE_LENGTH;

    if (handle_crypto_handshake(c, n_c.recv_nonce, n_c.peersessionpublic_key, n_c.public_key, n_c.dht_public_key,
                                n_c.cookie, data, length, 0) != 0) {
        free(n_c.cookie);
        return -1;
    }

    int crypt_connection_id = getcryptconnection_id(c, n_c.public_key);

    if (crypt_connection_id != -1) {
        Crypto_Connection *conn = get_crypto_connection(c, crypt_connection_id);

        if (public_key_cmp(n_c.dht_public_key, conn->dht_public_key) != 0) {
            connection_kill(c, crypt_connection_id, userdata);
        } else {
            int ret = -1;

            if (conn && (conn->status == CRYPTO_CONN_COOKIE_REQUESTING || conn->status == CRYPTO_CONN_HANDSHAKE_SENT)) {
                memcpy(conn->recv_nonce, n_c.recv_nonce, CRYPTO_NONCE_SIZE);
                memcpy(conn->peersessionpublic_key, n_c.peersessionpublic_key, CRYPTO_PUBLIC_KEY_SIZE);
                encrypt_precompute(conn->peersessionpublic_key, conn->sessionsecret_key, conn->shared_key);

                crypto_connection_add_source(c, crypt_connection_id, source);

                if (create_send_handshake(c, crypt_connection_id, n_c.cookie, n_c.dht_public_key) == 0) {
                    conn->status = CRYPTO_CONN_NOT_CONFIRMED;
                    ret = 0;
                }
            }

            free(n_c.cookie);
            return ret;
        }
    }

    int ret = c->new_connection_callback(c->new_connection_callback_object, &n_c);
    free(n_c.cookie);
    return ret;
}

/* Accept a crypto connection.
 *
 * return -1 on failure.
 * return connection id on success.
 */
int accept_crypto_connection(Net_Crypto *c, New_Connection *n_c)
{
    if (getcryptconnection_id(c, n_c->public_key) != -1) {
        return -1;
    }

    int crypt_connection_id = create_crypto_connection(c);

    if (crypt_connection_id == -1) {
        return -1;
    }

    Crypto_Connection *conn = &c->crypto_connections[crypt_connection_id];

    if (n_c->cookie_length != COOKIE_LENGTH) {
        return -1;
    }

    pthread_mutex_lock(&c->tcp_mutex);
    int connection_number_tcp = new_tcp_connection_to(c->tcp_c, n_c->dht_public_key, crypt_connection_id);
    pthread_mutex_unlock(&c->tcp_mutex);

    if (connection_number_tcp == -1) {
        return -1;
    }

    conn->connection_number_tcp = connection_number_tcp;
    memcpy(conn->public_key, n_c->public_key, CRYPTO_PUBLIC_KEY_SIZE);
    memcpy(conn->recv_nonce, n_c->recv_nonce, CRYPTO_NONCE_SIZE);
    memcpy(conn->peersessionpublic_key, n_c->peersessionpublic_key, CRYPTO_PUBLIC_KEY_SIZE);
    random_nonce(conn->sent_nonce);
    crypto_new_keypair(conn->sessionpublic_key, conn->sessionsecret_key);
    encrypt_precompute(conn->peersessionpublic_key, conn->sessionsecret_key, conn->shared_key);
    conn->status = CRYPTO_CONN_NOT_CONFIRMED;

    if (create_send_handshake(c, crypt_connection_id, n_c->cookie, n_c->dht_public_key) != 0) {
        pthread_mutex_lock(&c->tcp_mutex);
        kill_tcp_connection_to(c->tcp_c, conn->connection_number_tcp);
        pthread_mutex_unlock(&c->tcp_mutex);
        conn->status = CRYPTO_CONN_NO_CONNECTION;
        return -1;
    }

    memcpy(conn->dht_public_key, n_c->dht_public_key, CRYPTO_PUBLIC_KEY_SIZE);
    conn->packet_send_rate = CRYPTO_PACKET_MIN_RATE;
    conn->packet_send_rate_requested = CRYPTO_PACKET_MIN_RATE;
    conn->packets_left = CRYPTO_MIN_QUEUE_LENGTH;
    conn->rtt_time = DEFAULT_PING_CONNECTION;
    crypto_connection_add_source(c, crypt_connection_id, n_c->source);
    return crypt_connection_id;
}

/* Create a crypto connection.
 * If one to that real public key already exists, return it.
 *
 * return -1 on failure.
 * return connection id on success.
 */
int new_crypto_connection(Net_Crypto *c, const uint8_t *real_public_key, const uint8_t *dht_public_key)
{
    int crypt_connection_id = getcryptconnection_id(c, real_public_key);

    if (crypt_connection_id != -1) {
        return crypt_connection_id;
    }

    crypt_connection_id = create_crypto_connection(c);

    if (crypt_connection_id == -1) {
        return -1;
    }

    Crypto_Connection *conn = &c->crypto_connections[crypt_connection_id];

    if (conn == 0) {
        return -1;
    }

    pthread_mutex_lock(&c->tcp_mutex);
    int connection_number_tcp = new_tcp_connection_to(c->tcp_c, dht_public_key, crypt_connection_id);
    pthread_mutex_unlock(&c->tcp_mutex);

    if (connection_number_tcp == -1) {
        return -1;
    }

    conn->connection_number_tcp = connection_number_tcp;
    memcpy(conn->public_key, real_public_key, CRYPTO_PUBLIC_KEY_SIZE);
    random_nonce(conn->sent_nonce);
    crypto_new_keypair(conn->sessionpublic_key, conn->sessionsecret_key);
    conn->status = CRYPTO_CONN_COOKIE_REQUESTING;
    conn->packet_send_rate = CRYPTO_PACKET_MIN_RATE;
    conn->packet_send_rate_requested = CRYPTO_PACKET_MIN_RATE;
    conn->packets_left = CRYPTO_MIN_QUEUE_LENGTH;
    conn->rtt_time = DEFAULT_PING_CONNECTION;
    memcpy(conn->dht_public_key, dht_public_key, CRYPTO_PUBLIC_KEY_SIZE);

    conn->cookie_request_number = random_64b();
    uint8_t cookie_request[COOKIE_REQUEST_LENGTH];

    if (create_cookie_request(c, cookie_request, conn->dht_public_key, conn->cookie_request_number,
                              conn->shared_key) != sizeof(cookie_request)
            || new_temp_packet(c, crypt_connection_id, cookie_request, sizeof(cookie_request)) != 0) {
        pthread_mutex_lock(&c->tcp_mutex);
        kill_tcp_connection_to(c->tcp_c, conn->connection_number_tcp);
        pthread_mutex_unlock(&c->tcp_mutex);
        conn->status = CRYPTO_CONN_NO_CONNECTION;
        return -1;
    }

    return crypt_connection_id;
}

/* Set the direct ip of the crypto connection.
 *
 * Connected is 0 if we are not sure we are connected to that person, 1 if we are sure.
 *
 * return -1 on failure.
 * return 0 on success.
 */
int set_direct_ip_port(Net_Crypto *c, int crypt_connection_id, IP_Port ip_port, bool connected)
{
    Crypto_Connection *conn = get_crypto_connection(c, crypt_connection_id);

    if (conn == 0) {
        return -1;
    }

    if (add_ip_port_connection(c, crypt_connection_id, ip_port) == 0) {
        if (connected) {
            if (ip_port.ip.family == AF_INET) {
                conn->direct_lastrecv_timev4 = unix_time();
            } else {
                conn->direct_lastrecv_timev6 = unix_time();
            }
        } else {
            if (ip_port.ip.family == AF_INET) {
                conn->direct_lastrecv_timev4 = 0;
            } else {
                conn->direct_lastrecv_timev6 = 0;
            }
        }

        return 0;
    }

    return -1;
}


static int tcp_data_callback(void *object, int id, const uint8_t *data, uint16_t length, void *userdata)
{
    if (length == 0 || length > MAX_CRYPTO_PACKET_SIZE) {
        return -1;
    }

    Net_Crypto *c = (Net_Crypto *)object;

    Crypto_Connection *conn = get_crypto_connection(c, id);

    if (conn == 0) {
        return -1;
    }

    if (data[0] == NET_PACKET_COOKIE_REQUEST) {
        return tcp_handle_cookie_request(c, conn->connection_number_tcp, data, length);
    }

    pthread_mutex_unlock(&c->tcp_mutex);
    int ret = handle_packet_connection(c, id, data, length, 0, userdata);
    pthread_mutex_lock(&c->tcp_mutex);

    if (ret != 0) {
        return -1;
    }

    // TODO(irungentoo): detect and kill bad TCP connections.
    return 0;
}

static int tcp_oob_callback(void *object, const uint8_t *public_key, unsigned int tcp_connections_number,
                            const uint8_t *data, uint16_t length, void *userdata)
{
    if (length == 0 || length > MAX_CRYPTO_PACKET_SIZE) {
        return -1;
    }

    Net_Crypto *c = (Net_Crypto *)object;

    if (data[0] == NET_PACKET_COOKIE_REQUEST) {
        return tcp_oob_handle_cookie_request(c, tcp_connections_number, public_key, data, length);
    }

    if (data[0] == NET_PACKET_CRYPTO_HS) {
        IP_Port source;
        source.port = 0;
        source.ip.family = TCP_FAMILY;
        source.ip.ip6.uint32[0] = tcp_connections_number;

        if (handle_new_connection_handshake(c, source, data, length, userdata) != 0) {
            return -1;
        }

        return 0;
    }

    return -1;
}

/* Add a tcp relay, associating it to a crypt_connection_id.
 *
 * return 0 if it was added.
 * return -1 if it wasn't.
 */
int add_tcp_relay_peer(Net_Crypto *c, int crypt_connection_id, IP_Port ip_port, const uint8_t *public_key)
{
    Crypto_Connection *conn = get_crypto_connection(c, crypt_connection_id);

    if (conn == 0) {
        return -1;
    }

    pthread_mutex_lock(&c->tcp_mutex);
    int ret = add_tcp_relay_connection(c->tcp_c, conn->connection_number_tcp, ip_port, public_key);
    pthread_mutex_unlock(&c->tcp_mutex);
    return ret;
}

/* Add a tcp relay to the array.
 *
 * return 0 if it was added.
 * return -1 if it wasn't.
 */
int add_tcp_relay(Net_Crypto *c, IP_Port ip_port, const uint8_t *public_key)
{
    pthread_mutex_lock(&c->tcp_mutex);
    int ret = add_tcp_relay_global(c->tcp_c, ip_port, public_key);
    pthread_mutex_unlock(&c->tcp_mutex);
    return ret;
}

/* Return a random TCP connection number for use in send_tcp_onion_request.
 *
 * TODO(irungentoo): This number is just the index of an array that the elements can
 * change without warning.
 *
 * return TCP connection number on success.
 * return -1 on failure.
 */
int get_random_tcp_con_number(Net_Crypto *c)
{
    pthread_mutex_lock(&c->tcp_mutex);
    int ret = get_random_tcp_onion_conn_number(c->tcp_c);
    pthread_mutex_unlock(&c->tcp_mutex);

    return ret;
}

/* Send an onion packet via the TCP relay corresponding to tcp_connections_number.
 *
 * return 0 on success.
 * return -1 on failure.
 */
int send_tcp_onion_request(Net_Crypto *c, unsigned int tcp_connections_number, const uint8_t *data, uint16_t length)
{
    pthread_mutex_lock(&c->tcp_mutex);
    int ret = tcp_send_onion_request(c->tcp_c, tcp_connections_number, data, length);
    pthread_mutex_unlock(&c->tcp_mutex);

    return ret;
}

/* Copy a maximum of num TCP relays we are connected to to tcp_relays.
 * NOTE that the family of the copied ip ports will be set to TCP_INET or TCP_INET6.
 *
 * return number of relays copied to tcp_relays on success.
 * return 0 on failure.
 */
unsigned int copy_connected_tcp_relays(Net_Crypto *c, Node_format *tcp_relays, uint16_t num)
{
    if (num == 0) {
        return 0;
    }

    pthread_mutex_lock(&c->tcp_mutex);
    unsigned int ret = tcp_copy_connected_relays(c->tcp_c, tcp_relays, num);
    pthread_mutex_unlock(&c->tcp_mutex);

    return ret;
}

static void do_tcp(Net_Crypto *c, void *userdata)
{
    pthread_mutex_lock(&c->tcp_mutex);
    do_tcp_connections(c->tcp_c, userdata);
    pthread_mutex_unlock(&c->tcp_mutex);

    uint32_t i;

    for (i = 0; i < c->crypto_connections_length; ++i) {
        Crypto_Connection *conn = get_crypto_connection(c, i);

        if (conn == 0) {
            return;
        }

        if (conn->status == CRYPTO_CONN_ESTABLISHED) {
            bool direct_connected = 0;
            crypto_connection_status(c, i, &direct_connected, NULL);

            if (direct_connected) {
                pthread_mutex_lock(&c->tcp_mutex);
                set_tcp_connection_to_status(c->tcp_c, conn->connection_number_tcp, 0);
                pthread_mutex_unlock(&c->tcp_mutex);
            } else {
                pthread_mutex_lock(&c->tcp_mutex);
                set_tcp_connection_to_status(c->tcp_c, conn->connection_number_tcp, 1);
                pthread_mutex_unlock(&c->tcp_mutex);
            }
        }
    }
}

/* Set function to be called when connection with crypt_connection_id goes connects/disconnects.
 *
 * The set function should return -1 on failure and 0 on success.
 * Note that if this function is set, the connection will clear itself on disconnect.
 * Object and id will be passed to this function untouched.
 * status is 1 if the connection is going online, 0 if it is going offline.
 *
 * return -1 on failure.
 * return 0 on success.
 */
int connection_status_handler(const Net_Crypto *c, int crypt_connection_id,
                              int (*connection_status_callback)(void *object, int id, uint8_t status, void *userdata), void *object, int id)
{
    Crypto_Connection *conn = get_crypto_connection(c, crypt_connection_id);

    if (conn == 0) {
        return -1;
    }

    conn->connection_status_callback = connection_status_callback;
    conn->connection_status_callback_object = object;
    conn->connection_status_callback_id = id;
    return 0;
}

/* Set function to be called when connection with crypt_connection_id receives a data packet of length.
 *
 * The set function should return -1 on failure and 0 on success.
 * Object and id will be passed to this function untouched.
 *
 * return -1 on failure.
 * return 0 on success.
 */
int connection_data_handler(const Net_Crypto *c, int crypt_connection_id, int (*connection_data_callback)(void *object,
                            int id, const uint8_t *data, uint16_t length, void *userdata), void *object, int id)
{
    Crypto_Connection *conn = get_crypto_connection(c, crypt_connection_id);

    if (conn == 0) {
        return -1;
    }

    conn->connection_data_callback = connection_data_callback;
    conn->connection_data_callback_object = object;
    conn->connection_data_callback_id = id;
    return 0;
}

/* Set function to be called when connection with crypt_connection_id receives a lossy data packet of length.
 *
 * The set function should return -1 on failure and 0 on success.
 * Object and id will be passed to this function untouched.
 *
 * return -1 on failure.
 * return 0 on success.
 */
int connection_lossy_data_handler(Net_Crypto *c, int crypt_connection_id,
                                  int (*connection_lossy_data_callback)(void *object, int id, const uint8_t *data, uint16_t length, void *userdata),
                                  void *object, int id)
{
    Crypto_Connection *conn = get_crypto_connection(c, crypt_connection_id);

    if (conn == 0) {
        return -1;
    }

    conn->connection_lossy_data_callback = connection_lossy_data_callback;
    conn->connection_lossy_data_callback_object = object;
    conn->connection_lossy_data_callback_id = id;
    return 0;
}


/* Set the function for this friend that will be callbacked with object and number if
 * the friend sends us a different dht public key than we have associated to him.
 *
 * If this function is called, the connection should be recreated with the new public key.
 *
 * object and number will be passed as argument to this function.
 *
 * return -1 on failure.
 * return 0 on success.
 */
int nc_dht_pk_callback(Net_Crypto *c, int crypt_connection_id, void (*function)(void *data, int32_t number,
                       const uint8_t *dht_public_key, void *userdata), void *object, uint32_t number)
{
    Crypto_Connection *conn = get_crypto_connection(c, crypt_connection_id);

    if (conn == 0) {
        return -1;
    }

    conn->dht_pk_callback = function;
    conn->dht_pk_callback_object = object;
    conn->dht_pk_callback_number = number;
    return 0;
}

/* Get the crypto connection id from the ip_port.
 *
 * return -1 on failure.
 * return connection id on success.
 */
static int crypto_id_ip_port(const Net_Crypto *c, IP_Port ip_port)
{
    return bs_list_find(&c->ip_port_list, (uint8_t *)&ip_port);
}

#define CRYPTO_MIN_PACKET_SIZE (1 + sizeof(uint16_t) + CRYPTO_MAC_SIZE)

/* Handle raw UDP packets coming directly from the socket.
 *
 * Handles:
 * Cookie response packets.
 * Crypto handshake packets.
 * Crypto data packets.
 *
 */
static int udp_handle_packet(void *object, IP_Port source, const uint8_t *packet, uint16_t length, void *userdata)
{
    if (length <= CRYPTO_MIN_PACKET_SIZE || length > MAX_CRYPTO_PACKET_SIZE) {
        return 1;
    }

    Net_Crypto *c = (Net_Crypto *)object;
    int crypt_connection_id = crypto_id_ip_port(c, source);

    if (crypt_connection_id == -1) {
        if (packet[0] != NET_PACKET_CRYPTO_HS) {
            return 1;
        }

        if (handle_new_connection_handshake(c, source, packet, length, userdata) != 0) {
            return 1;
        }

        return 0;
    }

    if (handle_packet_connection(c, crypt_connection_id, packet, length, 1, userdata) != 0) {
        return 1;
    }

    Crypto_Connection *conn = get_crypto_connection(c, crypt_connection_id);

    if (conn == 0) {
        return -1;
    }

    pthread_mutex_lock(&conn->mutex);

    if (source.ip.family == AF_INET) {
        conn->direct_lastrecv_timev4 = unix_time();
    } else {
        conn->direct_lastrecv_timev6 = unix_time();
    }

    pthread_mutex_unlock(&conn->mutex);
    return 0;
}

/* The dT for the average packet receiving rate calculations.
   Also used as the */
#define PACKET_COUNTER_AVERAGE_INTERVAL 50

/* Ratio of recv queue size / recv packet rate (in seconds) times
 * the number of ms between request packets to send at that ratio
 */
#define REQUEST_PACKETS_COMPARE_CONSTANT (0.125 * 100.0)

/* Timeout for increasing speed after congestion event (in ms). */
#define CONGESTION_EVENT_TIMEOUT 1000

/* If the send queue is SEND_QUEUE_RATIO times larger than the
 * calculated link speed the packet send speed will be reduced
 * by a value depending on this number.
 */
#define SEND_QUEUE_RATIO 2.0

static void send_crypto_packets(Net_Crypto *c)
{
    uint32_t i;
    uint64_t temp_time = current_time_monotonic();
    double total_send_rate = 0;
    uint32_t peak_request_packet_interval = ~0;

    for (i = 0; i < c->crypto_connections_length; ++i) {
        Crypto_Connection *conn = get_crypto_connection(c, i);

        if (conn == 0) {
            return;
        }

        if (CRYPTO_SEND_PACKET_INTERVAL + conn->temp_packet_sent_time < temp_time) {
            send_temp_packet(c, i);
        }

        if ((conn->status == CRYPTO_CONN_NOT_CONFIRMED || conn->status == CRYPTO_CONN_ESTABLISHED)
                && ((CRYPTO_SEND_PACKET_INTERVAL) + conn->last_request_packet_sent) < temp_time) {
            if (send_request_packet(c, i) == 0) {
                conn->last_request_packet_sent = temp_time;
            }
        }

        if (conn->status == CRYPTO_CONN_ESTABLISHED) {
            if (conn->packet_recv_rate > CRYPTO_PACKET_MIN_RATE) {
                double request_packet_interval = (REQUEST_PACKETS_COMPARE_CONSTANT / ((num_packets_array(
                                                      &conn->recv_array) + 1.0) / (conn->packet_recv_rate + 1.0)));

                double request_packet_interval2 = ((CRYPTO_PACKET_MIN_RATE / conn->packet_recv_rate) *
                                                   (double)CRYPTO_SEND_PACKET_INTERVAL) + (double)PACKET_COUNTER_AVERAGE_INTERVAL;

                if (request_packet_interval2 < request_packet_interval) {
                    request_packet_interval = request_packet_interval2;
                }

                if (request_packet_interval < PACKET_COUNTER_AVERAGE_INTERVAL) {
                    request_packet_interval = PACKET_COUNTER_AVERAGE_INTERVAL;
                }

                if (request_packet_interval > CRYPTO_SEND_PACKET_INTERVAL) {
                    request_packet_interval = CRYPTO_SEND_PACKET_INTERVAL;
                }

                if (temp_time - conn->last_request_packet_sent > (uint64_t)request_packet_interval) {
                    if (send_request_packet(c, i) == 0) {
                        conn->last_request_packet_sent = temp_time;
                    }
                }

                if (request_packet_interval < peak_request_packet_interval) {
                    peak_request_packet_interval = request_packet_interval;
                }
            }

            if ((PACKET_COUNTER_AVERAGE_INTERVAL + conn->packet_counter_set) < temp_time) {

                double dt = temp_time - conn->packet_counter_set;

                conn->packet_recv_rate = (double)conn->packet_counter / (dt / 1000.0);
                conn->packet_counter = 0;
                conn->packet_counter_set = temp_time;

                uint32_t packets_sent = conn->packets_sent;
                conn->packets_sent = 0;

                uint32_t packets_resent = conn->packets_resent;
                conn->packets_resent = 0;

                /* conjestion control
                    calculate a new value of conn->packet_send_rate based on some data
                 */

                unsigned int pos = conn->last_sendqueue_counter % CONGESTION_QUEUE_ARRAY_SIZE;
                conn->last_sendqueue_size[pos] = num_packets_array(&conn->send_array);
                ++conn->last_sendqueue_counter;

                unsigned int j;
                long signed int sum = 0;
                sum = (long signed int)conn->last_sendqueue_size[(pos) % CONGESTION_QUEUE_ARRAY_SIZE] -
                      (long signed int)conn->last_sendqueue_size[(pos - (CONGESTION_QUEUE_ARRAY_SIZE - 1)) % CONGESTION_QUEUE_ARRAY_SIZE];

                unsigned int n_p_pos = conn->last_sendqueue_counter % CONGESTION_LAST_SENT_ARRAY_SIZE;
                conn->last_num_packets_sent[n_p_pos] = packets_sent;
                conn->last_num_packets_resent[n_p_pos] = packets_resent;

                bool direct_connected = 0;
                crypto_connection_status(c, i, &direct_connected, NULL);

                if (direct_connected && conn->last_tcp_sent + CONGESTION_EVENT_TIMEOUT > temp_time) {
                    /* When switching from TCP to UDP, don't change the packet send rate for CONGESTION_EVENT_TIMEOUT ms. */
                } else {
                    long signed int total_sent = 0, total_resent = 0;

                    // TODO(irungentoo): use real delay
                    unsigned int delay = (unsigned int)((conn->rtt_time / PACKET_COUNTER_AVERAGE_INTERVAL) + 0.5);
                    unsigned int packets_set_rem_array = (CONGESTION_LAST_SENT_ARRAY_SIZE - CONGESTION_QUEUE_ARRAY_SIZE);

                    if (delay > packets_set_rem_array) {
                        delay = packets_set_rem_array;
                    }

                    for (j = 0; j < CONGESTION_QUEUE_ARRAY_SIZE; ++j) {
                        unsigned int ind = (j + (packets_set_rem_array  - delay) + n_p_pos) % CONGESTION_LAST_SENT_ARRAY_SIZE;
                        total_sent += conn->last_num_packets_sent[ind];
                        total_resent += conn->last_num_packets_resent[ind];
                    }

                    if (sum > 0) {
                        total_sent -= sum;
                    } else {
                        if (total_resent > -sum) {
                            total_resent = -sum;
                        }
                    }

                    /* if queue is too big only allow resending packets. */
                    uint32_t npackets = num_packets_array(&conn->send_array);
                    double min_speed = 1000.0 * (((double)(total_sent)) / ((double)(CONGESTION_QUEUE_ARRAY_SIZE) *
                                                 PACKET_COUNTER_AVERAGE_INTERVAL));

                    double min_speed_request = 1000.0 * (((double)(total_sent + total_resent)) / ((double)(
                            CONGESTION_QUEUE_ARRAY_SIZE) * PACKET_COUNTER_AVERAGE_INTERVAL));

                    if (min_speed < CRYPTO_PACKET_MIN_RATE) {
                        min_speed = CRYPTO_PACKET_MIN_RATE;
                    }

                    double send_array_ratio = (((double)npackets) / min_speed);

                    // TODO(irungentoo): Improve formula?
                    if (send_array_ratio > SEND_QUEUE_RATIO && CRYPTO_MIN_QUEUE_LENGTH < npackets) {
                        conn->packet_send_rate = min_speed * (1.0 / (send_array_ratio / SEND_QUEUE_RATIO));
                    } else if (conn->last_congestion_event + CONGESTION_EVENT_TIMEOUT < temp_time) {
                        conn->packet_send_rate = min_speed * 1.2;
                    } else {
                        conn->packet_send_rate = min_speed * 0.9;
                    }

                    conn->packet_send_rate_requested = min_speed_request * 1.2;

                    if (conn->packet_send_rate < CRYPTO_PACKET_MIN_RATE) {
                        conn->packet_send_rate = CRYPTO_PACKET_MIN_RATE;
                    }

                    if (conn->packet_send_rate_requested < conn->packet_send_rate) {
                        conn->packet_send_rate_requested = conn->packet_send_rate;
                    }
                }
            }

            if (conn->last_packets_left_set == 0 || conn->last_packets_left_requested_set == 0) {
                conn->last_packets_left_requested_set = conn->last_packets_left_set = temp_time;
                conn->packets_left_requested = conn->packets_left = CRYPTO_MIN_QUEUE_LENGTH;
            } else {
                if (((uint64_t)((1000.0 / conn->packet_send_rate) + 0.5) + conn->last_packets_left_set) <= temp_time) {
                    double n_packets = conn->packet_send_rate * (((double)(temp_time - conn->last_packets_left_set)) / 1000.0);
                    n_packets += conn->last_packets_left_rem;

                    uint32_t num_packets = n_packets;
                    double rem = n_packets - (double)num_packets;

                    if (conn->packets_left > num_packets * 4 + CRYPTO_MIN_QUEUE_LENGTH) {
                        conn->packets_left = num_packets * 4 + CRYPTO_MIN_QUEUE_LENGTH;
                    } else {
                        conn->packets_left += num_packets;
                    }

                    conn->last_packets_left_set = temp_time;
                    conn->last_packets_left_rem = rem;
                }

                if (((uint64_t)((1000.0 / conn->packet_send_rate_requested) + 0.5) + conn->last_packets_left_requested_set) <=
                        temp_time) {
                    double n_packets = conn->packet_send_rate_requested * (((double)(temp_time - conn->last_packets_left_requested_set)) /
                                       1000.0);
                    n_packets += conn->last_packets_left_requested_rem;

                    uint32_t num_packets = n_packets;
                    double rem = n_packets - (double)num_packets;
                    conn->packets_left_requested = num_packets;

                    conn->last_packets_left_requested_set = temp_time;
                    conn->last_packets_left_requested_rem = rem;
                }

                if (conn->packets_left > conn->packets_left_requested) {
                    conn->packets_left_requested = conn->packets_left;
                }
            }

            int ret = send_requested_packets(c, i, conn->packets_left_requested);

            if (ret != -1) {
                conn->packets_left_requested -= ret;
                conn->packets_resent += ret;

                if ((unsigned int)ret < conn->packets_left) {
                    conn->packets_left -= ret;
                } else {
                    conn->last_congestion_event = temp_time;
                    conn->packets_left = 0;
                }
            }

            if (conn->packet_send_rate > CRYPTO_PACKET_MIN_RATE * 1.5) {
                total_send_rate += conn->packet_send_rate;
            }
        }
    }

    c->current_sleep_time = ~0;
    uint32_t sleep_time = peak_request_packet_interval;

    if (c->current_sleep_time > sleep_time) {
        c->current_sleep_time = sleep_time;
    }

    if (total_send_rate > CRYPTO_PACKET_MIN_RATE) {
        sleep_time = (1000.0 / total_send_rate);

        if (c->current_sleep_time > sleep_time) {
            c->current_sleep_time = sleep_time + 1;
        }
    }

    sleep_time = CRYPTO_SEND_PACKET_INTERVAL;

    if (c->current_sleep_time > sleep_time) {
        c->current_sleep_time = sleep_time;
    }
}

/* Return 1 if max speed was reached for this connection (no more data can be physically through the pipe).
 * Return 0 if it wasn't reached.
 */
bool max_speed_reached(Net_Crypto *c, int crypt_connection_id)
{
    return reset_max_speed_reached(c, crypt_connection_id) != 0;
}

/* returns the number of packet slots left in the sendbuffer.
 * return 0 if failure.
 */
uint32_t crypto_num_free_sendqueue_slots(const Net_Crypto *c, int crypt_connection_id)
{
    Crypto_Connection *conn = get_crypto_connection(c, crypt_connection_id);

    if (conn == 0) {
        return 0;
    }

    uint32_t max_packets = CRYPTO_PACKET_BUFFER_SIZE - num_packets_array(&conn->send_array);

    if (conn->packets_left < max_packets) {
        return conn->packets_left;
    }

    return max_packets;
}

/* Sends a lossless cryptopacket.
 *
 * return -1 if data could not be put in packet queue.
 * return positive packet number if data was put into the queue.
 *
 * congestion_control: should congestion control apply to this packet?
 */
int64_t write_cryptpacket(Net_Crypto *c, int crypt_connection_id, const uint8_t *data, uint16_t length,
                          uint8_t congestion_control)
{
    if (length == 0) {
        return -1;
    }

    if (data[0] < CRYPTO_RESERVED_PACKETS) {
        return -1;
    }

    if (data[0] >= PACKET_ID_LOSSY_RANGE_START) {
        return -1;
    }

    Crypto_Connection *conn = get_crypto_connection(c, crypt_connection_id);

    if (conn == 0) {
        return -1;
    }

    if (conn->status != CRYPTO_CONN_ESTABLISHED) {
        return -1;
    }

    if (congestion_control && conn->packets_left == 0) {
        return -1;
    }

    int64_t ret = send_lossless_packet(c, crypt_connection_id, data, length, congestion_control);

    if (ret == -1) {
        return -1;
    }

    if (congestion_control) {
        --conn->packets_left;
        --conn->packets_left_requested;
        conn->packets_sent++;
    }

    return ret;
}

/* Check if packet_number was received by the other side.
 *
 * packet_number must be a valid packet number of a packet sent on this connection.
 *
 * return -1 on failure.
 * return 0 on success.
 */
int cryptpacket_received(Net_Crypto *c, int crypt_connection_id, uint32_t packet_number)
{
    Crypto_Connection *conn = get_crypto_connection(c, crypt_connection_id);

    if (conn == 0) {
        return -1;
    }

    uint32_t num = conn->send_array.buffer_end - conn->send_array.buffer_start;
    uint32_t num1 = packet_number - conn->send_array.buffer_start;

    if (num < num1) {
        return 0;
    }

    return -1;
}

/* return -1 on failure.
 * return 0 on success.
 *
 * Sends a lossy cryptopacket. (first byte must in the PACKET_ID_LOSSY_RANGE_*)
 */
int send_lossy_cryptpacket(Net_Crypto *c, int crypt_connection_id, const uint8_t *data, uint16_t length)
{
    if (length == 0 || length > MAX_CRYPTO_DATA_SIZE) {
        return -1;
    }

    if (data[0] < PACKET_ID_LOSSY_RANGE_START) {
        return -1;
    }

    if (data[0] >= (PACKET_ID_LOSSY_RANGE_START + PACKET_ID_LOSSY_RANGE_SIZE)) {
        return -1;
    }

    pthread_mutex_lock(&c->connections_mutex);
    ++c->connection_use_counter;
    pthread_mutex_unlock(&c->connections_mutex);

    Crypto_Connection *conn = get_crypto_connection(c, crypt_connection_id);

    int ret = -1;

    if (conn) {
        pthread_mutex_lock(&conn->mutex);
        uint32_t buffer_start = conn->recv_array.buffer_start;
        uint32_t buffer_end = conn->send_array.buffer_end;
        pthread_mutex_unlock(&conn->mutex);
        ret = send_data_packet_helper(c, crypt_connection_id, buffer_start, buffer_end, data, length);
    }

    pthread_mutex_lock(&c->connections_mutex);
    --c->connection_use_counter;
    pthread_mutex_unlock(&c->connections_mutex);

    return ret;
}

/* Kill a crypto connection.
 *
 * return -1 on failure.
 * return 0 on success.
 */
int crypto_kill(Net_Crypto *c, int crypt_connection_id)
{
    while (1) { /* TODO(irungentoo): is this really the best way to do this? */
        pthread_mutex_lock(&c->connections_mutex);

        if (!c->connection_use_counter) {
            break;
        }

        pthread_mutex_unlock(&c->connections_mutex);
    }

    Crypto_Connection *conn = get_crypto_connection(c, crypt_connection_id);

    int ret = -1;

    if (conn) {
        if (conn->status == CRYPTO_CONN_ESTABLISHED) {
            send_kill_packet(c, crypt_connection_id);
        }

        pthread_mutex_lock(&c->tcp_mutex);
        kill_tcp_connection_to(c->tcp_c, conn->connection_number_tcp);
        pthread_mutex_unlock(&c->tcp_mutex);

        bs_list_remove(&c->ip_port_list, (uint8_t *)&conn->ip_portv4, crypt_connection_id);
        bs_list_remove(&c->ip_port_list, (uint8_t *)&conn->ip_portv6, crypt_connection_id);
        clear_temp_packet(c, crypt_connection_id);
        clear_buffer(&conn->send_array);
        clear_buffer(&conn->recv_array);
        ret = wipe_crypto_connection(c, crypt_connection_id);
    }

    pthread_mutex_unlock(&c->connections_mutex);

    return ret;
}

/* return one of CRYPTO_CONN_* values indicating the state of the connection.
 *
 * sets direct_connected to 1 if connection connects directly to other, 0 if it isn't.
 * sets online_tcp_relays to the number of connected tcp relays this connection has.
 */
unsigned int crypto_connection_status(const Net_Crypto *c, int crypt_connection_id, bool *direct_connected,
                                      unsigned int *online_tcp_relays)
{
    Crypto_Connection *conn = get_crypto_connection(c, crypt_connection_id);

    if (conn == 0) {
        return CRYPTO_CONN_NO_CONNECTION;
    }

    if (direct_connected) {
        *direct_connected = 0;

        uint64_t current_time = unix_time();

        if ((UDP_DIRECT_TIMEOUT + conn->direct_lastrecv_timev4) > current_time) {
            *direct_connected = 1;
        }

        if ((UDP_DIRECT_TIMEOUT + conn->direct_lastrecv_timev6) > current_time) {
            *direct_connected = 1;
        }
    }

    if (online_tcp_relays) {
        *online_tcp_relays = tcp_connection_to_online_tcp_relays(c->tcp_c, conn->connection_number_tcp);
    }

    return conn->status;
}

void new_keys(Net_Crypto *c)
{
    crypto_new_keypair(c->self_public_key, c->self_secret_key);
}

/* Save the public and private keys to the keys array.
 * Length must be CRYPTO_PUBLIC_KEY_SIZE + CRYPTO_SECRET_KEY_SIZE.
 *
 * TODO(irungentoo): Save only secret key.
 */
void save_keys(const Net_Crypto *c, uint8_t *keys)
{
    memcpy(keys, c->self_public_key, CRYPTO_PUBLIC_KEY_SIZE);
    memcpy(keys + CRYPTO_PUBLIC_KEY_SIZE, c->self_secret_key, CRYPTO_SECRET_KEY_SIZE);
}

/* Load the secret key.
 * Length must be CRYPTO_SECRET_KEY_SIZE.
 */
void load_secret_key(Net_Crypto *c, const uint8_t *sk)
{
    memcpy(c->self_secret_key, sk, CRYPTO_SECRET_KEY_SIZE);
    crypto_derive_public_key(c->self_public_key, c->self_secret_key);
}

/* Run this to (re)initialize net_crypto.
 * Sets all the global connection variables to their default values.
 */
Net_Crypto *new_net_crypto(Logger *log, DHT *dht, TCP_Proxy_Info *proxy_info)
{
    unix_time_update();

    if (dht == NULL) {
        return NULL;
    }

    Net_Crypto *temp = (Net_Crypto *)calloc(1, sizeof(Net_Crypto));

    if (temp == NULL) {
        return NULL;
    }

    temp->log = log;

    temp->tcp_c = new_tcp_connections(dht->self_secret_key, proxy_info);

    if (temp->tcp_c == NULL) {
        free(temp);
        return NULL;
    }

    set_packet_tcp_connection_callback(temp->tcp_c, &tcp_data_callback, temp);
    set_oob_packet_tcp_connection_callback(temp->tcp_c, &tcp_oob_callback, temp);

    if (create_recursive_mutex(&temp->tcp_mutex) != 0 ||
            pthread_mutex_init(&temp->connections_mutex, NULL) != 0) {
        kill_tcp_connections(temp->tcp_c);
        free(temp);
        return NULL;
    }

    temp->dht = dht;

    new_keys(temp);
    new_symmetric_key(temp->secret_symmetric_key);

    temp->current_sleep_time = CRYPTO_SEND_PACKET_INTERVAL;

    networking_registerhandler(dht->net, NET_PACKET_COOKIE_REQUEST, &udp_handle_cookie_request, temp);
    networking_registerhandler(dht->net, NET_PACKET_COOKIE_RESPONSE, &udp_handle_packet, temp);
    networking_registerhandler(dht->net, NET_PACKET_CRYPTO_HS, &udp_handle_packet, temp);
    networking_registerhandler(dht->net, NET_PACKET_CRYPTO_DATA, &udp_handle_packet, temp);

    bs_list_init(&temp->ip_port_list, sizeof(IP_Port), 8);

    return temp;
}

static void kill_timedout(Net_Crypto *c, void *userdata)
{
    uint32_t i;
    //uint64_t temp_time = current_time_monotonic();

    for (i = 0; i < c->crypto_connections_length; ++i) {
        Crypto_Connection *conn = get_crypto_connection(c, i);

        if (conn == 0) {
            return;
        }

        if (conn->status == CRYPTO_CONN_NO_CONNECTION) {
            continue;
        }

        if (conn->status == CRYPTO_CONN_COOKIE_REQUESTING || conn->status == CRYPTO_CONN_HANDSHAKE_SENT
                || conn->status == CRYPTO_CONN_NOT_CONFIRMED) {
            if (conn->temp_packet_num_sent < MAX_NUM_SENDPACKET_TRIES) {
                continue;
            }

<<<<<<< HEAD
            connection_kill(c, i, userdata);
=======
            connection_kill(c, i);
            continue;
>>>>>>> 802ca41f
        }

#if 0

        if (conn->status == CRYPTO_CONN_ESTABLISHED) {
            // TODO(irungentoo): add a timeout here?
        }

#endif
    }
}

/* return the optimal interval in ms for running do_net_crypto.
 */
uint32_t crypto_run_interval(const Net_Crypto *c)
{
    return c->current_sleep_time;
}

/* Main loop. */
void do_net_crypto(Net_Crypto *c, void *userdata)
{
    unix_time_update();
    kill_timedout(c, userdata);
    do_tcp(c, userdata);
    send_crypto_packets(c);
}

void kill_net_crypto(Net_Crypto *c)
{
    uint32_t i;

    for (i = 0; i < c->crypto_connections_length; ++i) {
        crypto_kill(c, i);
    }

    pthread_mutex_destroy(&c->tcp_mutex);
    pthread_mutex_destroy(&c->connections_mutex);

    kill_tcp_connections(c->tcp_c);
    bs_list_free(&c->ip_port_list);
    networking_registerhandler(c->dht->net, NET_PACKET_COOKIE_REQUEST, NULL, NULL);
    networking_registerhandler(c->dht->net, NET_PACKET_COOKIE_RESPONSE, NULL, NULL);
    networking_registerhandler(c->dht->net, NET_PACKET_CRYPTO_HS, NULL, NULL);
    networking_registerhandler(c->dht->net, NET_PACKET_CRYPTO_DATA, NULL, NULL);
    crypto_memzero(c, sizeof(Net_Crypto));
    free(c);
}<|MERGE_RESOLUTION|>--- conflicted
+++ resolved
@@ -28,6 +28,7 @@
 #endif
 
 #include "net_crypto.h"
+#include "LAN_discovery.h"
 
 #include "util.h"
 
@@ -2859,12 +2860,7 @@
                 continue;
             }
 
-<<<<<<< HEAD
             connection_kill(c, i, userdata);
-=======
-            connection_kill(c, i);
-            continue;
->>>>>>> 802ca41f
         }
 
 #if 0
