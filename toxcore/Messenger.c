--- conflicted
+++ resolved
@@ -28,23 +28,11 @@
 static void set_friend_status(Messenger *m, int friendnumber, uint8_t status);
 static int write_cryptpacket_id(Messenger *m, int friendnumber, uint8_t packet_id, uint8_t *data, uint32_t length);
 
-<<<<<<< HEAD
 // friend_not_valid determines if the friendnumber passed is valid in the Messenger object
 static uint8_t friend_not_valid(Messenger *m, int friendnumber)
 {
     return (unsigned int)friendnumber >= m->numfriends;
 }
-
-/* return 1 if we are online.
- * return 0 if we are offline.
- * static uint8_t online;
-=======
-/* static uint8_t online;
- *
- *  return 1 if we are online.
- *  return 0 if we are offline. 
->>>>>>> 61880ab9
- */
 
 /* Set the size of the friend list to numfriends.
  *
