/* net_crypto.h
 *
 * Functions for the core network crypto.
 *
 *  Copyright (C) 2013 Tox project All Rights Reserved.
 *
 *  This file is part of Tox.
 *
 *  Tox is free software: you can redistribute it and/or modify
 *  it under the terms of the GNU General Public License as published by
 *  the Free Software Foundation, either version 3 of the License, or
 *  (at your option) any later version.
 *
 *  Tox is distributed in the hope that it will be useful,
 *  but WITHOUT ANY WARRANTY; without even the implied warranty of
 *  MERCHANTABILITY or FITNESS FOR A PARTICULAR PURPOSE.  See the
 *  GNU General Public License for more details.
 *
 *  You should have received a copy of the GNU General Public License
 *  along with Tox.  If not, see <http://www.gnu.org/licenses/>.
 *
 */

#ifndef NET_CRYPTO_H
#define NET_CRYPTO_H

#include "DHT.h"
#include "LAN_discovery.h"
#include "TCP_connection.h"
#include "logger.h"

#include <pthread.h>

#define CRYPTO_CONN_NO_CONNECTION 0
#define CRYPTO_CONN_COOKIE_REQUESTING 1 //send cookie request packets
#define CRYPTO_CONN_HANDSHAKE_SENT 2 //send handshake packets
#define CRYPTO_CONN_NOT_CONFIRMED 3 //send handshake packets, we have received one from the other
#define CRYPTO_CONN_ESTABLISHED 4

/* Maximum size of receiving and sending packet buffers. */
#define CRYPTO_PACKET_BUFFER_SIZE 32768 /* Must be a power of 2 */

/* Minimum packet rate per second. */
#define CRYPTO_PACKET_MIN_RATE 4.0

/* Minimum packet queue max length. */
#define CRYPTO_MIN_QUEUE_LENGTH 64

/* Maximum total size of packets that net_crypto sends. */
#define MAX_CRYPTO_PACKET_SIZE 1400

#define CRYPTO_DATA_PACKET_MIN_SIZE (1 + sizeof(uint16_t) + (sizeof(uint32_t) + sizeof(uint32_t)) + CRYPTO_MAC_SIZE)

/* Max size of data in packets */
#define MAX_CRYPTO_DATA_SIZE (MAX_CRYPTO_PACKET_SIZE - CRYPTO_DATA_PACKET_MIN_SIZE)

/* Interval in ms between sending cookie request/handshake packets. */
#define CRYPTO_SEND_PACKET_INTERVAL 1000

/* The maximum number of times we try to send the cookie request and handshake
   before giving up. */
#define MAX_NUM_SENDPACKET_TRIES 8

/* The timeout of no received UDP packets before the direct UDP connection is considered dead. */
#define UDP_DIRECT_TIMEOUT ((MAX_NUM_SENDPACKET_TRIES * CRYPTO_SEND_PACKET_INTERVAL) / 1000)

#define PACKET_ID_PADDING 0 /* Denotes padding */
#define PACKET_ID_REQUEST 1 /* Used to request unreceived packets */
#define PACKET_ID_KILL    2 /* Used to kill connection */

/* Packet ids 0 to CRYPTO_RESERVED_PACKETS - 1 are reserved for use by net_crypto. */
#define CRYPTO_RESERVED_PACKETS 16

#define MAX_TCP_CONNECTIONS 64
#define MAX_TCP_RELAYS_PEER 4

/* All packets starting with a byte in this range are considered lossy packets. */
#define PACKET_ID_LOSSY_RANGE_START 192
#define PACKET_ID_LOSSY_RANGE_SIZE 63

#define CRYPTO_MAX_PADDING 8 /* All packets will be padded a number of bytes based on this number. */

/* Base current transfer speed on last CONGESTION_QUEUE_ARRAY_SIZE number of points taken
   at the dT defined in net_crypto.c */
#define CONGESTION_QUEUE_ARRAY_SIZE 12
#define CONGESTION_LAST_SENT_ARRAY_SIZE (CONGESTION_QUEUE_ARRAY_SIZE * 2)

/* Default connection ping in ms. */
#define DEFAULT_PING_CONNECTION 1000
#define DEFAULT_TCP_PING_CONNECTION 500

typedef struct {
    uint64_t sent_time;
    uint16_t length;
    uint8_t data[MAX_CRYPTO_DATA_SIZE];
} Packet_Data;

typedef struct {
    Packet_Data *buffer[CRYPTO_PACKET_BUFFER_SIZE];
    uint32_t  buffer_start;
    uint32_t  buffer_end; /* packet numbers in array: {buffer_start, buffer_end) */
} Packets_Array;

typedef struct {
    uint8_t public_key[CRYPTO_PUBLIC_KEY_SIZE]; /* The real public key of the peer. */
    uint8_t recv_nonce[CRYPTO_NONCE_SIZE]; /* Nonce of received packets. */
    uint8_t sent_nonce[CRYPTO_NONCE_SIZE]; /* Nonce of sent packets. */
    uint8_t sessionpublic_key[CRYPTO_PUBLIC_KEY_SIZE]; /* Our public key for this session. */
    uint8_t sessionsecret_key[CRYPTO_SECRET_KEY_SIZE]; /* Our private key for this session. */
    uint8_t peersessionpublic_key[CRYPTO_PUBLIC_KEY_SIZE]; /* The public key of the peer. */
    uint8_t shared_key[CRYPTO_SHARED_KEY_SIZE]; /* The precomputed shared key from encrypt_precompute. */
    uint8_t status; /* 0 if no connection, 1 we are sending cookie request packets,
                     * 2 if we are sending handshake packets
                     * 3 if connection is not confirmed yet (we have received a handshake but no data packets yet),
                     * 4 if the connection is established.
                     */
    uint64_t cookie_request_number; /* number used in the cookie request packets for this connection */
    uint8_t dht_public_key[CRYPTO_PUBLIC_KEY_SIZE]; /* The dht public key of the peer */

    uint8_t *temp_packet; /* Where the cookie request/handshake packet is stored while it is being sent. */
    uint16_t temp_packet_length;
    uint64_t temp_packet_sent_time; /* The time at which the last temp_packet was sent in ms. */
    uint32_t temp_packet_num_sent;

    IP_Port ip_portv4; /* The ip and port to contact this guy directly.*/
    IP_Port ip_portv6;
    uint64_t direct_lastrecv_timev4; /* The Time at which we last received a direct packet in ms. */
    uint64_t direct_lastrecv_timev6;

    uint64_t last_tcp_sent; /* Time the last TCP packet was sent. */

    Packets_Array send_array;
    Packets_Array recv_array;

    int (*connection_status_callback)(void *object, int id, uint8_t status, void *userdata);
    void *connection_status_callback_object;
    int connection_status_callback_id;

    int (*connection_data_callback)(void *object, int id, const uint8_t *data, uint16_t length, void *userdata);
    void *connection_data_callback_object;
    int connection_data_callback_id;

    int (*connection_lossy_data_callback)(void *object, int id, const uint8_t *data, uint16_t length, void *userdata);
    void *connection_lossy_data_callback_object;
    int connection_lossy_data_callback_id;

    uint64_t last_request_packet_sent;
    uint64_t direct_send_attempt_time;

    uint32_t packet_counter;
    double packet_recv_rate;
    uint64_t packet_counter_set;

    double packet_send_rate;
    uint32_t packets_left;
    uint64_t last_packets_left_set;
    double last_packets_left_rem;

    double packet_send_rate_requested;
    uint32_t packets_left_requested;
    uint64_t last_packets_left_requested_set;
    double last_packets_left_requested_rem;

    uint32_t last_sendqueue_size[CONGESTION_QUEUE_ARRAY_SIZE], last_sendqueue_counter;
    long signed int last_num_packets_sent[CONGESTION_LAST_SENT_ARRAY_SIZE],
         last_num_packets_resent[CONGESTION_LAST_SENT_ARRAY_SIZE];
    uint32_t packets_sent, packets_resent;
    uint64_t last_congestion_event;
    uint64_t rtt_time;

    /* TCP_connection connection_number */
    unsigned int connection_number_tcp;

    uint8_t maximum_speed_reached;

    pthread_mutex_t mutex;

    void (*dht_pk_callback)(void *data, int32_t number, const uint8_t *dht_public_key, void *userdata);
    void *dht_pk_callback_object;
    uint32_t dht_pk_callback_number;
} Crypto_Connection;

typedef struct {
    IP_Port source;
    uint8_t public_key[CRYPTO_PUBLIC_KEY_SIZE]; /* The real public key of the peer. */
    uint8_t dht_public_key[CRYPTO_PUBLIC_KEY_SIZE]; /* The dht public key of the peer. */
    uint8_t recv_nonce[CRYPTO_NONCE_SIZE]; /* Nonce of received packets. */
    uint8_t peersessionpublic_key[CRYPTO_PUBLIC_KEY_SIZE]; /* The public key of the peer. */
    uint8_t *cookie;
    uint8_t cookie_length;
} New_Connection;

<<<<<<< HEAD
typedef struct {
    Logger *log;
=======
typedef struct Net_Crypto {
    uint32_t nospam;
>>>>>>> 802ca41f

    DHT *dht;
    TCP_Connections *tcp_c;

    Crypto_Connection *crypto_connections;
    pthread_mutex_t tcp_mutex;

    pthread_mutex_t connections_mutex;
    unsigned int connection_use_counter;

    uint32_t crypto_connections_length; /* Length of connections array. */

    /* Our public and secret keys. */
    uint8_t self_public_key[CRYPTO_PUBLIC_KEY_SIZE];
    uint8_t self_secret_key[CRYPTO_SECRET_KEY_SIZE];

    /* The secret key used for cookies */
    uint8_t secret_symmetric_key[CRYPTO_SYMMETRIC_KEY_SIZE];

    int (*new_connection_callback)(void *object, New_Connection *n_c);
    void *new_connection_callback_object;

    /* The current optimal sleep time */
    uint32_t current_sleep_time;

    BS_LIST ip_port_list;
} Net_Crypto;

/* Set and get the nospam variable used to prevent one type of friend request spam. */
void set_nospam(Net_Crypto *crypto, uint32_t num);
uint32_t get_nospam(const Net_Crypto *crypto);

/* Set function to be called when someone requests a new connection to us.
 *
 * The set function should return -1 on failure and 0 on success.
 *
 * n_c is only valid for the duration of the function call.
 */
void new_connection_handler(Net_Crypto *c, int (*new_connection_callback)(void *object, New_Connection *n_c),
                            void *object);

/* Accept a crypto connection.
 *
 * return -1 on failure.
 * return connection id on success.
 */
int accept_crypto_connection(Net_Crypto *c, New_Connection *n_c);

/* Create a crypto connection.
 * If one to that real public key already exists, return it.
 *
 * return -1 on failure.
 * return connection id on success.
 */
int new_crypto_connection(Net_Crypto *c, const uint8_t *real_public_key, const uint8_t *dht_public_key);

/* Set the direct ip of the crypto connection.
 *
 * Connected is 0 if we are not sure we are connected to that person, 1 if we are sure.
 *
 * return -1 on failure.
 * return 0 on success.
 */
int set_direct_ip_port(Net_Crypto *c, int crypt_connection_id, IP_Port ip_port, bool connected);

/* Set function to be called when connection with crypt_connection_id goes connects/disconnects.
 *
 * The set function should return -1 on failure and 0 on success.
 * Note that if this function is set, the connection will clear itself on disconnect.
 * Object and id will be passed to this function untouched.
 * status is 1 if the connection is going online, 0 if it is going offline.
 *
 * return -1 on failure.
 * return 0 on success.
 */
int connection_status_handler(const Net_Crypto *c, int crypt_connection_id,
                              int (*connection_status_callback)(void *object, int id, uint8_t status, void *userdata), void *object, int id);

/* Set function to be called when connection with crypt_connection_id receives a lossless data packet of length.
 *
 * The set function should return -1 on failure and 0 on success.
 * Object and id will be passed to this function untouched.
 *
 * return -1 on failure.
 * return 0 on success.
 */
int connection_data_handler(const Net_Crypto *c, int crypt_connection_id, int (*connection_data_callback)(void *object,
                            int id, const uint8_t *data, uint16_t length, void *userdata), void *object, int id);


/* Set function to be called when connection with crypt_connection_id receives a lossy data packet of length.
 *
 * The set function should return -1 on failure and 0 on success.
 * Object and id will be passed to this function untouched.
 *
 * return -1 on failure.
 * return 0 on success.
 */
int connection_lossy_data_handler(Net_Crypto *c, int crypt_connection_id,
                                  int (*connection_lossy_data_callback)(void *object, int id, const uint8_t *data, uint16_t length, void *userdata),
                                  void *object,
                                  int id);

/* Set the function for this friend that will be callbacked with object and number if
 * the friend sends us a different dht public key than we have associated to him.
 *
 * If this function is called, the connection should be recreated with the new public key.
 *
 * object and number will be passed as argument to this function.
 *
 * return -1 on failure.
 * return 0 on success.
 */
int nc_dht_pk_callback(Net_Crypto *c, int crypt_connection_id, void (*function)(void *data, int32_t number,
                       const uint8_t *dht_public_key, void *userdata), void *object, uint32_t number);

/* returns the number of packet slots left in the sendbuffer.
 * return 0 if failure.
 */
uint32_t crypto_num_free_sendqueue_slots(const Net_Crypto *c, int crypt_connection_id);

/* Return 1 if max speed was reached for this connection (no more data can be physically through the pipe).
 * Return 0 if it wasn't reached.
 */
bool max_speed_reached(Net_Crypto *c, int crypt_connection_id);

/* Sends a lossless cryptopacket.
 *
 * return -1 if data could not be put in packet queue.
 * return positive packet number if data was put into the queue.
 *
 * The first byte of data must be in the CRYPTO_RESERVED_PACKETS to PACKET_ID_LOSSY_RANGE_START range.
 *
 * congestion_control: should congestion control apply to this packet?
 */
int64_t write_cryptpacket(Net_Crypto *c, int crypt_connection_id, const uint8_t *data, uint16_t length,
                          uint8_t congestion_control);

/* Check if packet_number was received by the other side.
 *
 * packet_number must be a valid packet number of a packet sent on this connection.
 *
 * return -1 on failure.
 * return 0 on success.
 */
int cryptpacket_received(Net_Crypto *c, int crypt_connection_id, uint32_t packet_number);

/* return -1 on failure.
 * return 0 on success.
 *
 * Sends a lossy cryptopacket. (first byte must in the PACKET_ID_LOSSY_RANGE_*)
 */
int send_lossy_cryptpacket(Net_Crypto *c, int crypt_connection_id, const uint8_t *data, uint16_t length);

/* Add a tcp relay, associating it to a crypt_connection_id.
 *
 * return 0 if it was added.
 * return -1 if it wasn't.
 */
int add_tcp_relay_peer(Net_Crypto *c, int crypt_connection_id, IP_Port ip_port, const uint8_t *public_key);

/* Add a tcp relay to the array.
 *
 * return 0 if it was added.
 * return -1 if it wasn't.
 */
int add_tcp_relay(Net_Crypto *c, IP_Port ip_port, const uint8_t *public_key);

/* Return a random TCP connection number for use in send_tcp_onion_request.
 *
 * return TCP connection number on success.
 * return -1 on failure.
 */
int get_random_tcp_con_number(Net_Crypto *c);

/* Send an onion packet via the TCP relay corresponding to TCP_conn_number.
 *
 * return 0 on success.
 * return -1 on failure.
 */
int send_tcp_onion_request(Net_Crypto *c, unsigned int tcp_connections_number, const uint8_t *data, uint16_t length);

/* Copy a maximum of num TCP relays we are connected to to tcp_relays.
 * NOTE that the family of the copied ip ports will be set to TCP_INET or TCP_INET6.
 *
 * return number of relays copied to tcp_relays on success.
 * return 0 on failure.
 */
unsigned int copy_connected_tcp_relays(Net_Crypto *c, Node_format *tcp_relays, uint16_t num);

/* Kill a crypto connection.
 *
 * return -1 on failure.
 * return 0 on success.
 */
int crypto_kill(Net_Crypto *c, int crypt_connection_id);

/* return one of CRYPTO_CONN_* values indicating the state of the connection.
 *
 * sets direct_connected to 1 if connection connects directly to other, 0 if it isn't.
 * sets online_tcp_relays to the number of connected tcp relays this connection has.
 */
unsigned int crypto_connection_status(const Net_Crypto *c, int crypt_connection_id, bool *direct_connected,
                                      unsigned int *online_tcp_relays);

/* Generate our public and private keys.
 *  Only call this function the first time the program starts.
 */
void new_keys(Net_Crypto *c);

/* Save the public and private keys to the keys array.
 *  Length must be CRYPTO_PUBLIC_KEY_SIZE + CRYPTO_SECRET_KEY_SIZE.
 */
void save_keys(const Net_Crypto *c, uint8_t *keys);

/* Load the secret key.
 * Length must be CRYPTO_SECRET_KEY_SIZE.
 */
void load_secret_key(Net_Crypto *c, const uint8_t *sk);

/* Create new instance of Net_Crypto.
 *  Sets all the global connection variables to their default values.
 */
Net_Crypto *new_net_crypto(Logger *log, DHT *dht, TCP_Proxy_Info *proxy_info);

/* return the optimal interval in ms for running do_net_crypto.
 */
uint32_t crypto_run_interval(const Net_Crypto *c);

/* Main loop. */
void do_net_crypto(Net_Crypto *c, void *userdata);

void kill_net_crypto(Net_Crypto *c);



#endif<|MERGE_RESOLUTION|>--- conflicted
+++ resolved
@@ -24,8 +24,9 @@
 #ifndef NET_CRYPTO_H
 #define NET_CRYPTO_H
 
-#include "DHT.h"
-#include "LAN_discovery.h"
+#include "crypto_core.h"
+#include "network.h"
+#include "list.h"
 #include "TCP_connection.h"
 #include "logger.h"
 
@@ -190,13 +191,13 @@
     uint8_t cookie_length;
 } New_Connection;
 
-<<<<<<< HEAD
-typedef struct {
+typedef struct DHT DHT;
+
+typedef struct Net_Crypto {
     Logger *log;
-=======
-typedef struct Net_Crypto {
-    uint32_t nospam;
->>>>>>> 802ca41f
+
+    uint32_t nospam; // I don't remember why tux3 put this here, but I'm planning to
+                     // kill it for PoW soon enough. TIF
 
     DHT *dht;
     TCP_Connections *tcp_c;
@@ -224,6 +225,9 @@
 
     BS_LIST ip_port_list;
 } Net_Crypto;
+
+typedef struct Node_format Node_format;
+typedef struct TCP_Proxy_Info TCP_Proxy_Info;
 
 /* Set and get the nospam variable used to prevent one type of friend request spam. */
 void set_nospam(Net_Crypto *crypto, uint32_t num);
