/** MDevice.c
 *
 * Multidevice interface for Toxcore
 *
 */

#include "MDevice.h"
#include "util.h"
#include "save.h"
#include "assert.h"
#include <limits.h>

#define SET_ERROR_PARAMETER(param, x) {if(param) {*param = x;}}

/******************************************************************************
 ******** Multi Device Version Helpers                                 ********
 ******************************************************************************/
uint32_t toxmd_version_major(void)
{
    return TOXMD_VERSION_MAJOR;
}

uint32_t toxmd_version_minor(void)
{
    return TOXMD_VERSION_MINOR;
}

uint32_t toxmd_version_patch(void)
{
    return TOXMD_VERSION_PATCH;
}

bool toxmd_version_is_compatible(uint32_t major, uint32_t minor, uint32_t patch)
{
  return (TOXMD_VERSION_MAJOR == major && /* Force the major version */
            (TOXMD_VERSION_MINOR > minor || /* Current minor version must be newer than requested -- or -- */
                (TOXMD_VERSION_MINOR == minor && TOXMD_VERSION_PATCH >= patch) /* the patch must be the same or newer */
            )
         );
}


/******************************************************************************
 ******** Multi-device internal helpers                                ********
 ******************************************************************************/
static int get_device_id(MDevice *dev, const uint8_t *real_pk);

static uint32_t get_device_count(const MDevice *dev)
{
    uint32_t i, count = 0;
    for (i = 0; i < dev->devices_count; ++i) {
        if (dev->devices[i].status) {
            ++count;
        }
    }
    return count;
}

static int realloc_mdev_list(MDevice *dev, uint32_t num)
{
    if (num == 0) {
        free(dev->devices);
        dev->devices = NULL;
        return 0;
    }

    Device *new_dev_list = realloc(dev->devices, num * sizeof(Device));

    if (new_dev_list == NULL)
        return -1;

    dev->devices = new_dev_list;
    return 0;
}

static int realloc_friend_dev_list(MDevice *mdev, uint32_t dev_num, uint32_t fr_num, uint32_t num)
{
    if (num == 0) {
        free(mdev->devices[dev_num].sync_friendlist[fr_num].dev_list);
        mdev->devices[dev_num].sync_friendlist[fr_num].dev_list = NULL;
        return 0;
    }

    F_Device *newlist = realloc(mdev->devices[dev_num].sync_friendlist[fr_num].dev_list, num * sizeof(F_Device));

    if (newlist == NULL) {
        return -1;
    }

    mdev->devices[dev_num].sync_friendlist[fr_num].dev_list = newlist;
    return 0;
}

static int realloc_mdev_removed_list(MDevice *dev, uint32_t num)
{
    if (num == 0) {
        free(dev->removed_devices);
        dev->removed_devices = NULL;
        return 0;
    }

    uint8_t (*removed_devices)[] = realloc(dev->removed_devices, num * crypto_box_PUBLICKEYBYTES);

    if (removed_devices == NULL)
        return -1;

    dev->removed_devices = removed_devices;
    return 0;
}

static uint8_t mdev_device_not_valid(const MDevice *dev, uint32_t dev_num)
{
    if (dev_num < dev->devices_count) {
        if (dev->devices[dev_num].status > MDEV_PENDING) {
            return 0;
        }
    }

    return 1;
}

static bool get_next_device_online(const MDevice *mdev, uint32_t *device)
{
    if (!device) {
        return 0;
    }

    uint32_t i;
    for (i = (*device); ++i < mdev->devices_count; ) {
        if (mdev->devices[i].status == MDEV_ONLINE) {
            *device = i;
            return 1;
        }
    }
    return 0;
}

static bool get_next_device_synced(const MDevice *mdev, uint32_t *device)
{
    if (!device) {
        return 0;
    }

    uint32_t i;
    for (i = *device; ++i < mdev->devices_count;) {
        if (mdev->devices[i].status == MDEV_ONLINE && mdev->devices[i].sync_status == MDEV_SYNC_STATUS_DONE) {
            *device = i;
            return 1;
        }
    }
    return 0;
}

static int send_mdev_packet(Tox *tox, int32_t dev_num, uint8_t *packet, size_t length)
{
    MDevice *mdev = tox->mdev;

    return write_cryptpacket(tox->net_crypto,
                             toxconn_crypt_connection_id(tox->tox_conn, mdev->devices[dev_num].toxconn_id),
                             packet, length, 0) != -1;
}

static int send_mdev_sync_packet(Tox *tox, int32_t dev_num, uint8_t pkt)
{
    uint8_t packet[ (sizeof(uint8_t) * 2)];

    packet[0] = PACKET_ID_MDEV_SYNC;
    packet[1] = pkt;

    return send_mdev_packet(tox, dev_num, packet, sizeof(packet));
}

static int send_online_packet(Tox *tox, int32_t dev_num, int32_t unused)
{
    if (mdev_device_not_valid(tox->mdev, dev_num)) {
        return 0;
    }

    uint8_t packet = PACKET_ID_ONLINE;
    return send_mdev_packet(tox, dev_num, &packet, sizeof(packet));
}

static int mdev_find_pubkey(Tox *tox, uint8_t *real_pk)
{
    if (public_key_cmp(real_pk, tox->net_crypto->self_public_key) == 0) {
        return MDEV_PUBKEY_STATUS_OURSELF;
    } else if (get_device_id(tox->mdev, real_pk) != -1) {
        return MDEV_PUBKEY_STATUS_OUR_DEVICE;
    } else if (public_key_cmp(real_pk, tox->dht->self_public_key) == 0) {
        return MDEV_PUBKEY_STATUS_OUR_DHT;
    }

    if (getfriend_id(tox->m, real_pk) != -1) {
        if (getfriend_devid(tox->m, real_pk)) {
            return MDEV_PUBKEY_STATUS_FRIENDS_DEVICE;
        }
        return MDEV_PUBKEY_STATUS_FRIEND;
    }

    /* Check if already any the sync list */
    uint32_t dev = UINT32_MAX;
    while (get_next_device_online(tox->mdev, &dev)) {
        uint32_t fid, did;
        for (fid = 0; fid < tox->mdev->devices[dev].sync_friendlist_size; ++fid) {
            Friend *f = &tox->mdev->devices[dev].sync_friendlist[fid];
            for (did = 0; did < f->dev_count; ++did) {
                if (id_equal(real_pk, f->dev_list[did].real_pk)) {
                    return MDEV_PUBKEY_STATUS_IN_SYNCLIST;
                }
            }
        }
    }

    /* TODO: any place else to check? */

    /* Key not found */
    return MDEV_PUBKEY_STATUS_NOTFOUND;
}

static int handle_status(void *object, int dev_num, int device_id, uint8_t status);
static int handle_packet(void *object, int dev_num, int device_id, uint8_t *temp, uint16_t len);
static int handle_custom_lossy_packet(void *object, int dev_num, int device_id, const uint8_t *packet, uint16_t length);

static int32_t init_new_device_self(Tox *tox, const uint8_t* name, size_t length, const uint8_t *real_pk,
                                    uint8_t status)
{
    if (length > MAX_NAME_LENGTH) {
        return FAERR_TOOLONG;
    }

    if (!name && length) {
        return FAERR_TOOLONG;
    }

    /* Resize the friend list if necessary. */
    if (realloc_mdev_list(tox->mdev, tox->mdev->devices_count + 1) != 0) {
        return FAERR_NOMEM;
    }

    memset(&(tox->mdev->devices[tox->mdev->devices_count]), 0, sizeof(Device));

    int devconn_id = new_tox_conn(tox->tox_conn, real_pk);

    if (devconn_id == -1) {
        return FAERR_NOMEM;
    }

    off_t i = tox->mdev->devices_count;
    tox->mdev->devices_count++;
    tox->mdev->devices[i].status = status;
    tox->mdev->devices[i].toxconn_id = devconn_id;

    id_copy(tox->mdev->devices[i].real_pk, real_pk);

    toxconn_set_callbacks(tox->tox_conn,
                          devconn_id,
                          MDEV_CALLBACK_INDEX,
                          &handle_status,
                          &handle_packet,
                          &handle_custom_lossy_packet,
                          tox,
                          i,  /* device number */
                          0); /* sub_device number always 0 for mdevice, */

    if (toxconn_is_connected(tox->tox_conn, devconn_id) == TOXCONN_STATUS_CONNECTED) {
        tox->mdev->devices[i].status = MDEV_ONLINE;
        send_online_packet(tox, i, 0);
    }

    tox->mdev->devices[i].name_length = length;
    memcpy(tox->mdev->devices[i].name, name, length);

    return i;
}

static void set_mdevice_status(MDevice *mdev, uint32_t dev_num, MDEV_STATUS status)
{
    mdev->devices[dev_num].status = status;

    if (status == MDEV_CONFIRMED) {
        mdev->devices[dev_num].sync_status = 0;
    } else if (status == MDEV_ONLINE) {
        /* TODO stuff here */
    }
}

/******************************************************************************
 ******** Multi-device sync helpers                                    ********
 ******************************************************************************/

/* Verifies that everything is in place and ready to sync data.
 *
 * Returns true if everything is ready,
 * Ruturns false if something is in an unexpected state  */
static bool sync_allowed(Tox *tox, MDEV_INTERN_SYNC_ERR *error)
{
    if (!tox->m->friend_list_change) {
        printf("callback not set\n");
        SET_ERROR_PARAMETER(error, MDEV_INTERN_SYNC_ERR_CALLBACK_NOT_SET);
        return 0;
    }

    return 1;
}

/** starts the sync process, be sending the other device our uptime.
 *
 * The device with the longest uptime will be the host (sending data first),
 * with the younger device sending data following
 *
 * The sync order should follow the MDEV_PACKET_TYPE enum in MDevice.h
 * First the Basic user status/state from Messenger.
 * Followed by syncing the friend list.
 * Finally syncing the device network.
 */
static int init_sync(Tox *tox, uint32_t dev_num)
{
    if (!sync_allowed(tox, NULL)) {
        return -1;
    }

    tox->mdev->devices[dev_num].sync_status  = MDEV_SYNC_STATUS_ACTIVE;

    uint8_t packet[ (sizeof(uint8_t) * 2) + sizeof(tox->uptime) ];

    packet[0] = PACKET_ID_MDEV_SYNC;
    packet[1] = MDEV_SYNC_META_UPTIME;

    unix_time_update();
    uint64_t our_uptime = (unix_time() - tox->uptime);

    uint8_t uptime[sizeof(uint64_t)];
    memcpy(uptime, &our_uptime, sizeof(uint64_t));
    host_to_net(uptime, sizeof(uint64_t));
    memcpy(&packet[2], uptime, sizeof(uint64_t));

    return send_mdev_packet(tox, dev_num, packet, sizeof(packet));
}

/** cleans up the sync process if the peer goes offline before the sync
 *  successfully completes */
static int decon_sync(MDevice *mdev, uint32_t dev_num)
{
    if (mdev->devices[dev_num].status != MDEV_ONLINE) {
        /* Handle this error state. */
        mdev->devices[dev_num].sync_status   = MDEV_SYNC_STATUS_NONE;
    } else {
        mdev->devices[dev_num].sync_status   = MDEV_SYNC_STATUS_DONE;
    }

    mdev->devices[dev_num].sync_role     = MDEV_SYNC_ROLE_NONE;

    free(mdev->devices[dev_num].sync_friendlist);
    mdev->devices[dev_num].sync_friendlist           = NULL;
    mdev->devices[dev_num].sync_friendlist_size      = 0;
    mdev->devices[dev_num].sync_friendlist_capacity  = 0;

    return 0;
}

static int init_sync_friends(Tox *tox, uint32_t dev_num)
{
    if (!sync_allowed(tox, NULL)) {
        return -1;
    }
    Messenger  *m = tox->m;

    uint8_t packet[ (sizeof(uint8_t) * 2) + sizeof(m->numfriends)];

    packet[0] = PACKET_ID_MDEV_SYNC;
    packet[1] = MDEV_SYNC_CONTACT_COUNT;

    uint8_t numfriends[sizeof(m->numfriends)];
    memcpy(numfriends, &(m->numfriends), sizeof(uint32_t));
    host_to_net(numfriends, sizeof(uint32_t));
    memcpy(&packet[2], numfriends, sizeof(uint32_t));

    return send_mdev_packet(tox, dev_num, packet, sizeof(packet));
}

static int init_sync_devices(Tox *tox, uint32_t dev_num)
{
    if (!sync_allowed(tox, NULL)) {
        return -1;
    }
    MDevice *mdev = tox->mdev;

    uint8_t packet[ (sizeof(uint8_t) * 2) + sizeof(mdev->devices_count)];

    packet[0] = PACKET_ID_MDEV_SYNC;
    packet[1] = MDEV_SYNC_DEVICE_COUNT;

    uint8_t device_count[sizeof(mdev->devices_count)];
    memcpy(device_count, &(mdev->devices_count), sizeof(uint32_t));
    host_to_net(device_count, sizeof(uint32_t));
    memcpy(&packet[2], device_count, sizeof(uint32_t));

    return send_mdev_packet(tox, dev_num, packet, sizeof(packet));
}

static int request_friend_sync(Tox *tox, uint32_t dev_num)
{
    if (!sync_allowed(tox, NULL)) {
        return -1;
    }

    tox->mdev->devices[dev_num].sync_status = MDEV_SYNC_STATUS_FRIENDS_RECIVING;

    return send_mdev_sync_packet(tox, dev_num, MDEV_SYNC_CONTACT_START);
}

static int sync_friend_commit(Tox *tox, uint32_t dev_num)
{
    if (!sync_allowed(tox, NULL)) {
        return -1;
    }

    /* There are some short cuts taken in here, such as not cleaning up the existing list.
     * This is by design. E.g. m_addfriend_norequest() will create a new connection, but this will become the original
     * connection for that pubkey, (assuming one already exists). */

     /* TODO, we shouldn't commit, and send the callback, if the list was already in sync */

    Messenger  *m = tox->m;
    MDevice *mdev = tox->mdev;

    if (realloc_friendlist(m, 0) == -1){
        send_mdev_sync_packet(tox, dev_num, MDEV_SYNC_CONTACT_ERROR);
        return -1;
    }
    m->numfriends = 0;

    uint32_t i;

    for (i = 0; i < mdev->devices[dev_num].sync_friendlist_size; ++i) {

        Friend *temp = &mdev->devices[dev_num].sync_friendlist[i];

        /* TODO this will increment the lock count for this connection for this contact.
         * and I haven't verified that this is okay.
         *
         * It would be safer, to close the tox_conn here, but I'm also not convinced that's
         * required, or the right thing to do either. */
        int fnum = m_addfriend_norequest(tox, &temp->dev_list[0].real_pk[0]);

        if (fnum < 0) {
            /* TODO can re really just continue here? */
            continue;
        }

        setfriendname(m, fnum, temp->name, temp->name_length);
        set_friend_statusmessage(m, fnum, temp->statusmessage, temp->statusmessage_length);
        set_friend_userstatus(m, fnum, temp->userstatus);
        m->friendlist[fnum].last_seen_time = temp->last_seen_time;

        printf("friend added %u \n", i);
    }

    decon_sync(mdev, dev_num);

    return 0;
}

/******************************************************************************
 ******** Multi-device sync INCOMING                                   ********
 ******************************************************************************/

/** If @device is TRUE, it's an additional public_key/device for the last sent
 *  contact and not a new friend */
static int sync_friend_recived(Tox *tox, uint32_t dev_num, uint8_t *real_pk, bool device)
{
    if (!sync_allowed(tox, NULL)) {
        printf("unable to sync, this is bad\n");
        return -1;
    }

    MDevice *mdev = tox->mdev;
    Messenger  *m = tox->m;

    /* I really wanted to do something simple here, but that's clearly not really an option :<
     * This will be very interesting to maintain... */

    Friend *friend = &mdev->devices[dev_num].sync_friendlist[mdev->devices[dev_num].sync_friendlist_size];
    uint32_t dev_position = 0;


    switch (mdev_find_pubkey(tox, real_pk)) {
        case MDEV_PUBKEY_STATUS_OURSELF:
        case MDEV_PUBKEY_STATUS_OUR_DEVICE:
        case MDEV_PUBKEY_STATUS_OUR_DHT: {
            /* we can't work with this PK for ... reasons */
            return -1;
        }

        case MDEV_PUBKEY_STATUS_FRIEND: { /* existing friend */
            printf("existing friend\n");
            if (device) {
                /* error here, can't add a device_pk when we already know this friend */
                    /* corner case, handling pre-existing friends that need to be grouped together */
                break;
            }

            int32_t id = getfriend_id(m, real_pk);

            memcpy(friend->name, m->friendlist[id].name, m->friendlist[id].name_length);
            friend->name_length = m->friendlist[id].name_length;

            memcpy(friend->statusmessage, m->friendlist[id].statusmessage, m->friendlist[id].statusmessage_length);
            friend->statusmessage_length = m->friendlist[id].statusmessage_length;

            friend->userstatus = m->friendlist[id].userstatus;
            friend->last_seen_time =  m->friendlist[id].last_seen_time;
            break;
        }

        case MDEV_PUBKEY_STATUS_FRIENDS_DEVICE: {
            /* existing device */
            if (!device) {
                /* A friend already controls this device, but our peer says this is only a friend */
                    /* corner case, handling pre-existing friends that need to be grouped together */
                break;
            }
            dev_position = getfriend_devid(m, real_pk);

            /* We're going to increment, but shouldn't on devices, so let's cheat a bit */
            tox->mdev->devices[dev_num].sync_friendlist_size--;
            break;
        }

        case MDEV_PUBKEY_STATUS_IN_SYNCLIST: {
            /* this is a duplicate pub key */
            return -1;
            /* TODO different return number? */
        }

    }

    if (realloc_friend_dev_list(mdev, dev_num, mdev->devices[dev_num].sync_friendlist_size, 1)) {
        printf("couldn't alloc for this devices... sorry mate!\n");
        return -1;
    }

    id_copy(friend->dev_list[dev_position].real_pk, real_pk);
    mdev->devices[dev_num].sync_friendlist_size++;

    return 0;
}

/******************************************************************************
 ******** Multi-device sync OUTGOING                                   ********
 ******************************************************************************/

/** TODO DOCUMENT THIS FXN
 *
 *
 *
 *
 */
static int actually_send_friend_list(Tox *tox, uint32_t dev_num)
{
    if (!sync_allowed(tox, NULL)) {
        return -1;
    }

    if (tox->m->numfriends == 0) {
        if (send_mdev_sync_packet(tox, dev_num, MDEV_SYNC_CONTACT_DONE)) {
            return -1;
        } else {
            return 0;
        }
    }

    int i;
    uint8_t packet[sizeof(uint8_t) * 2 + sizeof(uint8_t) * crypto_box_PUBLICKEYBYTES];

    for (i = 0; i < tox->m->numfriends; ++i) {
        if (!tox->m->friendlist[i].status) {
            /* Currently we sync all friends who we've send a friend request to.
               Q: do we want to be "< FRIEND_CONFIRMED?"  So we only send to
                  confirmed friends?
               We don't (yet) sync the nospam, or the friend request message */
            continue;
        }

        memset(packet, 0, sizeof(packet));

        packet[0] = PACKET_ID_MDEV_SYNC;
        packet[1] = MDEV_SYNC_CONTACT_APPEND;

        memcpy(packet + 2, tox->m->friendlist[i].dev_list[0].real_pk, crypto_box_PUBLICKEYBYTES);

        if (!send_mdev_packet(tox, dev_num, packet, sizeof(packet))) {
            printf("ERROR sending MDEV_SYNC_CONTACT_APPEND packet \n");
            return -2;
        }

        sync_friend_recived(tox, dev_num, tox->m->friendlist[i].dev_list[0].real_pk, 0);
    }

    if (!send_mdev_sync_packet(tox, dev_num, MDEV_SYNC_CONTACT_DONE)) {
        return -3;
    }

    return 0;
}

static int handle_status(void *object, int dev_num, int device_id, uint8_t status)
{
    Tox *tox = object;
    MDevice *mdev = tox->mdev;

    if (dev_num < 0 || dev_num > UINT32_MAX || (uint32_t)dev_num >= mdev->devices_count)
        return -1;

    printf("handle_status MDEV dev_num %i || dev_id %i || status %u \n", dev_num, device_id, status);
    if (status) {
        set_mdevice_status(mdev, dev_num, MDEV_ONLINE);

        init_sync(tox, dev_num);
    } else {
        set_mdevice_status(mdev, dev_num, MDEV_CONFIRMED);
        decon_sync(mdev, dev_num);
    }
    return 0;
}

static int handle_packet_send(Tox *tox, uint32_t dev_num, uint8_t *pkt, uint16_t length)
{
    MDevice *mdev = tox->mdev;

    switch (pkt[0]) {
        case MDEV_SEND_SELF_NAME: {
            uint8_t *name        = pkt + 1;
            size_t   name_length = length - 1;

            if (name_length > MAX_NAME_LENGTH) {
                return -1;
            }

            if (name_length > MAX_NAME_LENGTH) {
                return -1;
            }

            if (tox->m->name_length == name_length && (name_length == 0 || memcmp(name, tox->m->name, name_length) == 0)) {
                return -1;
            }

            if (name_length) {
                memcpy(tox->m->name, name, name_length);
            }

            tox->m->name_length = name_length;

            if (mdev->self_name_change) {
                mdev->self_name_change(tox, dev_num, name, name_length, mdev->self_name_change_userdata);
            }

            break;
        }

        case MDEV_SEND_SELF_STATUS_MSG: {
            uint8_t *status        = pkt + 1;
            size_t   status_length = length - 1;

            if (status_length > MAX_NAME_LENGTH) {
                break;
            }

            if (status_length > MAX_STATUSMESSAGE_LENGTH) {
                break;
            }

            if (status_length) {
                memcpy(tox->m->statusmessage, status, status_length);
            }

            tox->m->statusmessage_length = status_length;

            if (mdev->self_status_message_change) {
                mdev->self_status_message_change(tox, dev_num, status, status_length,
                                                 mdev->self_status_message_change_userdata);
            }

            break;
        }

        case MDEV_SEND_SELF_STATE: {
            if (length != 2) {
                return -1;
            }

            if (pkt[1] >= USERSTATUS_INVALID) {
                return -1;
            }

            if (mdev->self_user_state_change) {
                mdev->self_user_state_change(tox, dev_num, pkt[1], mdev->self_user_state_change_userdata);
            } else {
                return -1;
            }

            break;
        }

        case MDEV_SEND_MESSAGE:
        case MDEV_SEND_MESSAGE_ACTION: {
            if (mdev->mdev_sent_message) {

                if (length <= sizeof(uint32_t) + 1) {
                    return -1;
                }

                uint32_t target;
                uint8_t tmp_fr_num[sizeof(uint32_t)];
                memcpy(tmp_fr_num, &pkt[1], sizeof(uint32_t));
                host_to_net(tmp_fr_num, sizeof(uint32_t));
                memcpy(&target, tmp_fr_num, sizeof(uint32_t));

                bool type = (pkt[0] - MDEV_SEND_MESSAGE);

                uint8_t *message = &pkt[1 + sizeof(uint32_t)];

                size_t message_length = length - sizeof(uint32_t) - 1;

                mdev->mdev_sent_message(tox, dev_num, target, type, message, message_length);
            }

            break;
        }

        default: {
            printf("mdev packet_send with unsupported type %u\n", pkt[0]);
            break;
        }
    }

    return 0;
}

static int handle_packet_sync(Tox *tox, uint32_t dev_num, uint8_t *pkt, uint16_t size)
{
    switch (pkt[0]) {
        case MDEV_SYNC_META: {
            printf("SYNC_META is unsupported in this build, please update your toxcore\n");
            return -1;
        }

        case MDEV_SYNC_META_UPTIME: {

            if ( (size - 1) < sizeof(tox->uptime) ) {
                return -1;
            }

            unix_time_update();
            uint64_t us   = (unix_time() - tox->uptime);

            uint64_t them;

            uint8_t them_time[sizeof(uint64_t)];
            memcpy(them_time, &pkt[1], sizeof(uint64_t));
            net_to_host(them_time, sizeof(uint64_t));
            memcpy(&them, them_time, sizeof(uint64_t));


            printf("their uptime %lu our uptime %lu \n", them, us);
            /* TODO handle == differently */
            if (us > them) {
                tox->mdev->devices[dev_num].sync_role    = MDEV_SYNC_ROLE_PRIMARY;
                tox->mdev->devices[dev_num].sync_status  = MDEV_SYNC_STATUS_FRIENDS_SENDING;
                init_sync_friends(tox, dev_num);
            } else {
                tox->mdev->devices[dev_num].sync_role    = MDEV_SYNC_ROLE_SECONDARY;
                tox->mdev->devices[dev_num].sync_status  = MDEV_SYNC_STATUS_FRIENDS_RECIVING;
                init_sync_friends(tox, dev_num);
            }

            break;
        }

        case MDEV_SYNC_SELF_NAME: {
            printf("recv: %u\n", pkt[1]);
            break;
        }

        case MDEV_SYNC_SELF_STATUS_MSG: {
            printf("recv: %u\n", pkt[1]);
            break;
        }

        case MDEV_SYNC_SELF_STATE: {
            printf("recv: %u\n", pkt[1]);
            break;
        }

        case MDEV_SYNC_SELF_DONE: {
            printf("recv: %u\n", pkt[1]);
            break;
        }

        case MDEV_SYNC_CONTACT_START: {
            if (size != 1) {
                return -1;
            }

            if (!tox->mdev->devices[dev_num].sync_role) {
                printf("they're requesting a friend sync, but we don't have a role. this is bad\n");
            }

            actually_send_friend_list(tox, dev_num);

            /* TODO if actually_send_friend_list != 0 handle the error somehow... */
            break;
        }

        case MDEV_SYNC_CONTACT_COUNT: {
            if ( (size - 1) < sizeof(tox->m->numfriends) ) {
                return -1;
            }

            /* TODO error checking */
            /* TODO overflow checking */

            uint32_t their_friend_count = pkt[1];
            printf("they have %u friends we have %u friends\n", their_friend_count, tox->m->numfriends);
            int total = their_friend_count + tox->m->numfriends;
            tox->mdev->devices[dev_num].sync_friendlist = calloc(total, sizeof(Friend));
            if (tox->mdev->devices[dev_num].sync_friendlist) {
                if (tox->mdev->devices[dev_num].sync_role == MDEV_SYNC_ROLE_SECONDARY) {
                    request_friend_sync(tox, dev_num);
                }
            } else {
                send_mdev_sync_packet(tox, dev_num, MDEV_SYNC_CONTACT_ERROR);
                return -1;
            }

            break;
        }

        case MDEV_SYNC_CONTACT_APPEND:
        case MDEV_SYNC_CONTACT_APPEND_DEVICE: {
            if ( (size -1) != crypto_box_PUBLICKEYBYTES) {
                return -1;
            }

            bool device = (pkt[0] == MDEV_SYNC_CONTACT_APPEND_DEVICE);
            uint8_t *pk = &pkt[1];

            sync_friend_recived(tox, dev_num, pk, device);
            break;
        }

        case MDEV_SYNC_CONTACT_REMOVE: {
            printf("they deleted friend ... does nothing\n");
            break;
        }

        case MDEV_SYNC_CONTACT_REJECT: {
            printf("they rejected a friend change ... does nothing\n");
            /* TODO revert all pending changes */
            break;
        }

        case MDEV_SYNC_CONTACT_DONE: {
            if (tox->mdev->devices[dev_num].sync_role == MDEV_SYNC_ROLE_SECONDARY) {
                tox->mdev->devices[dev_num].sync_status = MDEV_SYNC_STATUS_FRIENDS_SENDING;
                actually_send_friend_list(tox, dev_num);
            } else if (tox->mdev->devices[dev_num].sync_role == MDEV_SYNC_ROLE_PRIMARY) {
                tox->mdev->devices[dev_num].sync_status  = MDEV_SYNC_STATUS_DONE;
                if (send_mdev_sync_packet(tox, dev_num, MDEV_SYNC_CONTACT_COMMIT)){
                    sync_friend_commit(tox, dev_num);
                    if (tox->m->friend_list_change) {
                        tox->m->friend_list_change(tox, tox->m->friend_list_change_userdata);
                    }
                }
            } else {
                printf("we're neither, this is really bad!\n");
                return -1;
            }

            break;
        }

        case MDEV_SYNC_CONTACT_COMMIT: {
            printf("commit packet received, going to commit!\n");
            if (tox->mdev->devices[dev_num].sync_role == MDEV_SYNC_ROLE_SECONDARY) {
                sync_friend_commit(tox, dev_num);
                if (tox->m->friend_list_change) {
                    tox->m->friend_list_change(tox, tox->m->friend_list_change_userdata);
                }
            }
            break;
        }

        case MDEV_SYNC_DEVICE_COUNT: {
            printf("%d", pkt[1]);
            break;
        }
<<<<<<< HEAD

=======
>>>>>>> 77299fd3
    }

    return 0;
}

static int handle_packet(void *object, int dev_num, int device_id, uint8_t *pkt, uint16_t len)
{
    printf("handle_packet MDEV dev_num %i // dev_id %i // pkt %u // length %u \n", dev_num, device_id, pkt[0], len);

    if (len == 0) {
        return -1;
    }

    Tox      *tox = object;
    MDevice *mdev = tox->mdev;

    if (dev_num < 0 || dev_num > UINT32_MAX || (uint32_t)dev_num >= mdev->devices_count)
        return -1;

    uint8_t packet_id = pkt[0];
    uint8_t *data = pkt + 1;
    uint32_t data_length = len - 1;

    if (mdev->devices[dev_num].status != MDEV_ONLINE) {
        if (packet_id == PACKET_ID_ONLINE && len == 1) {
            set_mdevice_status(mdev, dev_num, MDEV_ONLINE);
            send_online_packet(tox, dev_num, 0);
        } else {
            printf("error, this device is offline\n");
            return -1;
        }
    }

    if (packet_id == PACKET_ID_OFFLINE) {
        if (data_length != 0) {
            return -1;
        } else {
            set_mdevice_status(mdev, dev_num, MDEV_CONFIRMED);
        }
    } else if (packet_id == PACKET_ID_MDEV_SEND) {
        return handle_packet_send(tox, dev_num, data, len -1);
    } else if (packet_id == PACKET_ID_MDEV_SYNC) {
        return handle_packet_sync(tox, dev_num, data, len -1);
    } else {
        printf("ERROR MDevice unknown packet type %u\n", packet_id);
        return -1;
    }

    return 0;
}


static int handle_custom_lossy_packet(void *object, int dev_num, int device_id, const uint8_t *packet, uint16_t length)
{
    Tox *tox = object;
    printf("handle_custom_lossy_packet MDEV\n");
    return 0;
}

/******************************************************************************
 ******** Multi-device send data fxns                                  ********
 ******************************************************************************/
bool mdev_send_name_change(Tox *tox, const uint8_t *name, size_t length)
{
    uint8_t packet[length + 2];

    packet[0] = PACKET_ID_MDEV_SEND;
    packet[1] = MDEV_SEND_SELF_NAME;
    memcpy(&packet[2], name, length);

    if (tox->mdev->devices_count == 0) {
        return 0;
    }

    uint32_t dev = UINT32_MAX;
    while (get_next_device_online(tox->mdev, &dev)) {
        send_mdev_packet(tox, dev, packet, length + 2);
    }

    return 1;
}

bool mdev_send_status_message_change(Tox *tox, const uint8_t *status, size_t length)
{
    uint8_t packet[length + 2];

    packet[0] = PACKET_ID_MDEV_SEND;
    packet[1] = MDEV_SEND_SELF_STATUS_MSG;
    memcpy(&packet[2], status, length);

    if (tox->mdev->devices_count == 0) {
        return 0;
    }

    uint32_t dev = UINT32_MAX;
    while (get_next_device_online(tox->mdev, &dev)) {
        send_mdev_packet(tox, dev, packet, length + 2);
    }

    return 1;
}

bool mdev_send_state_change(Tox *tox, const TOX_USER_STATUS state)
{
    if (tox->mdev->devices_count == 0) {
        return 0;
    }

    uint8_t packet[3];

    packet[0] = PACKET_ID_MDEV_SEND;
    packet[1] = MDEV_SEND_SELF_STATE;
    packet[2] = state;

    uint32_t dev = UINT32_MAX;
    while (get_next_device_online(tox->mdev, &dev)) {
        send_mdev_packet(tox, dev, packet, 3);
    }

    return 1;
}


int mdev_send_message_generic(Tox *tox, uint32_t friend_number, TOX_MESSAGE_TYPE type, const uint8_t *message,
                               size_t length)
{
    if (length >= MAX_CRYPTO_DATA_SIZE - 2) {
        return -2;
    }

    uint8_t packet[length + 2];
    packet[0] = PACKET_ID_MDEV_SEND;
    packet[1] = MDEV_SEND_MESSAGE + type;

    uint8_t friend_num[sizeof(uint32_t)];
    memcpy(friend_num, &friend_number, sizeof(uint32_t));
    host_to_net(friend_num, sizeof(uint32_t));
    memcpy(&packet[2], friend_num, sizeof(uint32_t));

    if (length != 0) {
        memcpy(packet + 2 + sizeof(uint32_t), message, length);
    }

    uint32_t dev = UINT32_MAX;
    while(get_next_device_synced(tox->mdev, &dev)) {
        int crypt_con_id = toxconn_crypt_connection_id(tox->tox_conn, tox->mdev->devices[dev].toxconn_id);
        write_cryptpacket(tox->net_crypto, crypt_con_id, packet, length + 2 + sizeof(uint32_t), 0);
    }

    return 0;
}



/******************************************************************************
 ******** Multi-device Exposed API functions                           ********
 ******************************************************************************/
int32_t mdev_get_dev_count(Tox *tox)
{
    if (!tox || !tox->mdev) {
        return 0;
    }

    return get_device_count(tox->mdev);
}

/* returns 1 on success, and 0 on failure */
bool mdev_get_dev_pubkey(Tox *tox, uint32_t number, uint8_t pk[crypto_box_PUBLICKEYBYTES])
{
    if (!tox || !tox->mdev) {
        return 0;
    }

    if (!pk) {
        return 0;
    }

    if (!tox->mdev->devices_count || number > tox->mdev->devices_count - 1) {
        return 0;
    }

    if (tox->mdev->devices[number].status) {
        id_copy(pk, tox->mdev->devices[number].real_pk);
        return 1;
    }

    return 0;
}


/******************************************************************************
 ******** Multi-device set callbacks                                   ********
 ******************************************************************************/
void mdev_callback_self_name(Tox *tox, tox_mdev_self_name_cb *fxn, void *userdata)
{
    tox->mdev->self_name_change = fxn;
    tox->mdev->self_name_change_userdata = userdata;
}

void mdev_callback_self_status_message(Tox *tox, tox_mdev_self_status_message_cb *fxn, void *userdata)
{
    tox->mdev->self_status_message_change = fxn;
    tox->mdev->self_status_message_change_userdata = userdata;
}

void mdev_callback_self_state(Tox *tox, tox_mdev_self_state_cb *fxn, void *userdata)
{
    tox->mdev->self_user_state_change = fxn;
    tox->mdev->self_user_state_change_userdata = userdata;
}

void mdev_callback_mdev_sent_message(Tox *tox, tox_mdev_sent_message_cb *fxn, void *userdata)
{
    tox->mdev->mdev_sent_message = fxn;
    tox->mdev->mdev_sent_message_userdata = userdata;
}

/******************************************************************************
 ******** Multi-device init, exit fxns                                 ********
 ******************************************************************************/

/* TODO replace the options here with our own! */
MDevice *new_mdevice(Tox* tox, MDevice_Options *options, unsigned int *error)
{
    MDevice *dev = calloc(1, sizeof(MDevice));

    SET_ERROR_PARAMETER(error, MESSENGER_ERROR_OTHER);

    if (!dev) {
        return NULL;
    }

    dev->options = *options;
    SET_ERROR_PARAMETER(error, MESSENGER_ERROR_NONE);
    return dev;
}

/* Run this before closing shop. */
void kill_multidevice(MDevice *dev)
{
    if (!dev) {
        return;
    }

    uint32_t i;

    free(dev->devices);
    free(dev);
}



void do_multidevice(Tox *tox)
{
    if (!tox || !tox->mdev) {
        return;
    }


    /* we should probably do things here... */
}

static int get_device_id(MDevice *dev, const uint8_t *real_pk)
{
    uint32_t i;

    for (i = 0; i < dev->devices_count; ++i) {
        if (id_equal(real_pk, dev->devices[i].real_pk)) {
            return i;
        }
    }

    return -1;
}

static int get_removed_device_id(MDevice *dev, const uint8_t *real_pk)
{
    uint32_t i;

    for (i = 0; i < dev->removed_devices_count; ++i) {
        if (id_equal(real_pk, dev->removed_devices[i])) {
            return i;
        }
    }

    return -1;
}

int mdev_add_new_device_self(Tox *tox, const uint8_t* name, size_t length, const uint8_t *real_pk)
{
    if (!public_key_valid(real_pk)) {
        return -2;
    }

    if (public_key_cmp(real_pk, tox->net_crypto->self_public_key) == 0) {
        return -3;
    } else if (public_key_cmp(real_pk, tox->dht->self_public_key) == 0) {
        return -3;
    }

    if (get_removed_device_id(tox->mdev, real_pk) >= 0) {
        printf("Dev ID is blacklisted!\n");
        return -4;
    }

    int32_t dev_id = get_device_id(tox->mdev, real_pk);

    if (dev_id != -1) {
        printf("Dev ID Already exists in list...\n");
        return -5;
    }

    int32_t ret = init_new_device_self(tox, name, length, real_pk, MDEV_PENDING);

    return ret;
}

static size_t mdev_devices_size(MDevice* self)
{
    size_t size = 0, devi;
    for (devi = 0; devi < self->devices_count; ++devi) {
        Device* dev = &self->devices[devi];
        size +=   sizeof(uint8_t)
                + sizeof(dev->real_pk)
                + sizeof(dev->last_seen_time)
                + sizeof(uint16_t)
                + dev->name_length;
    }
    return size;
}

size_t mdev_size(const Tox *tox)
{
    if (!tox->mdev) {
        return 0;
    }

    return    save_subheader_size()                                         /* Section header */
            + sizeof(uint8_t)                                               /* Version field */
            + sizeof(tox->mdev->devices_count)                              /* Device count */
            + mdev_devices_size(tox->mdev)                                  /* Device data */
            + sizeof(tox->mdev->removed_devices_count)                      /* Removed device count */
            + tox->mdev->removed_devices_count*crypto_box_PUBLICKEYBYTES    /* Removed device data */
            ;
}

uint8_t *mdev_save(const Tox *tox, uint8_t *data)
{
    size_t len = mdev_size(tox) - save_subheader_size();
    data = save_write_subheader(data, len, SAVE_STATE_TYPE_MDEVICE, SAVE_STATE_COOKIE_TYPE);

    *data++ = 0; /* Current version of the on-disk format */

    host_to_lendian32(data, tox->mdev->devices_count);
    data += sizeof(uint32_t);

    size_t devi;
    for (devi = 0; devi < tox->mdev->devices_count; ++devi) {
        Device* dev = &tox->mdev->devices[devi];

        *data++ = dev->status;

        memcpy(data, dev->real_pk, sizeof(dev->real_pk));
        data += sizeof(dev->real_pk);

        uint16_t len = host_tolendian16(dev->name_length);
        memcpy(data, &len, sizeof(uint16_t));
        data += sizeof(uint16_t);
        memcpy(data, dev->name, dev->name_length);
        data += dev->name_length;

        uint8_t last_seen_time[sizeof(uint64_t)];
        memcpy(last_seen_time, &dev->last_seen_time, sizeof(uint64_t));
        host_to_net(last_seen_time, sizeof(last_seen_time));
        memcpy(data, last_seen_time, sizeof(last_seen_time));
        data += sizeof(last_seen_time);
    }

    host_to_lendian32(data, tox->mdev->removed_devices_count);
    data += sizeof(uint32_t);

    size_t size = tox->mdev->removed_devices_count * crypto_box_PUBLICKEYBYTES;
    memcpy(data, tox->mdev->removed_devices, size);
    data += size;

    return data;
}

int mdev_save_read_sections_callback(Tox *tox, const uint8_t *data, uint32_t length, uint16_t type)
{
    if (type != SAVE_STATE_TYPE_MDEVICE)
        return 0;

    if (length < sizeof(uint8_t))
        return -1;
    uint8_t version = data[0];
    data++;
    length--;

    MDevice* self = tox->mdev;

    if (version == 0) {
        if (length < sizeof(uint32_t))
            return 0;
        length -= sizeof(uint32_t);

        uint32_t devices_count;
        lendian_to_host32(&devices_count, data);
        self->devices_count = 0;
        data += sizeof(uint32_t);

        size_t devi;
        for (devi = 0; devi < devices_count; ++devi) {
            uint8_t status;
            uint8_t real_pk[crypto_box_PUBLICKEYBYTES];
            uint8_t     name[MAX_NAME_LENGTH];
            uint16_t    name_length;

            size_t required = sizeof(uint8_t)+sizeof(real_pk)+sizeof(uint16_t);
            if (length < required)
                goto fail_tooshort;
            length -= required;

            status = (MDEV_STATUS)*data++;

            memcpy(real_pk, data, sizeof(real_pk));
            data += sizeof(real_pk);

            memcpy(&name_length, data, sizeof(uint16_t));
            name_length = lendian_to_host16(name_length);
            data += sizeof(uint16_t);
            if (length < name_length)
                goto fail_tooshort;
            length -= name_length;
            memcpy(name, data, name_length);
            data += name_length;

            if (mdev_add_new_device_self(tox, name, length, real_pk) < 0)
                goto fail_generic;

            Device* dev = &self->devices[devi];

            dev->status = status;

            if (length < sizeof(uint64_t))
                goto fail_tooshort;
            length -= sizeof(uint64_t);

            uint8_t last_seen_time[sizeof(uint64_t)];
            memcpy(last_seen_time, data, sizeof(last_seen_time));
            net_to_host(last_seen_time, sizeof(last_seen_time));
            memcpy(&dev->last_seen_time, last_seen_time, sizeof(uint64_t));
            data += sizeof(last_seen_time);
        }

        if (length < sizeof(uint32_t))
            goto fail_tooshort;
        length -= sizeof(uint32_t);

        lendian_to_host32(&self->removed_devices_count, data);
        data += sizeof(uint32_t);

        size_t removed_size = self->removed_devices_count * crypto_box_PUBLICKEYBYTES;
        if (length < removed_size)
            goto fail_tooshort;
        length -= removed_size;
        if (realloc_mdev_removed_list(self, self->removed_devices_count) < 0)
            goto fail_generic;
        memcpy(self->removed_devices, data, removed_size);
        data += removed_size;

        if (length)
            printf("mdev_save_read_sections_callback: Extra data ignored, save might be corrupted!\n");
    }

    return 0;

fail_tooshort:
    printf("Failed to read MDevice saved state, data is truncated!\n");
fail_generic:
    realloc_mdev_list(self, 0);
    self->devices_count = 0;
    return 0;
}

int mdev_remove_device(Tox *tox, const uint8_t *address)
{
    MDevice* self = tox->mdev;

    int device_num = get_device_id(tox->mdev, address);
    if (device_num < 0)
        return -1;

    if (get_removed_device_id(self, address) < 0) {
        realloc_mdev_removed_list(self, self->removed_devices_count+1);
        memcpy(self->removed_devices[self->removed_devices_count], self->devices[device_num].real_pk,
                sizeof(self->devices[device_num].real_pk));
        self->removed_devices_count++;
    }

    off_t pos = device_num*sizeof(Device), new_pos = pos-sizeof(Device);
    size_t size = (self->devices_count - device_num - 1)*sizeof(Device);
    memmove(self->devices+new_pos, self->devices+pos, size);
    realloc_mdev_list(self, self->devices_count-1); // Not a problem if it fails to shrink
    self->devices_count--;

    return 0;
}<|MERGE_RESOLUTION|>--- conflicted
+++ resolved
@@ -895,10 +895,6 @@
             printf("%d", pkt[1]);
             break;
         }
-<<<<<<< HEAD
-
-=======
->>>>>>> 77299fd3
     }
 
     return 0;
