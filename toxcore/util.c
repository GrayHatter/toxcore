--- conflicted
+++ resolved
@@ -180,7 +180,6 @@
     }
 
     return length == 0 ? 0 : -1;
-<<<<<<< HEAD
 };
 
 /* Converts 8 bytes to uint64_t */
@@ -225,19 +224,6 @@
 #endif
 }
 
-/* Converts 2 bytes to uint16_t */
-inline__ void bytes_to_U16(uint16_t *dest, const uint8_t *bytes)
-{
-    *dest =
-#ifdef WORDS_BIGENDIAN
-        ( ( uint16_t ) *   bytes ) |
-        ( ( uint16_t ) * ( bytes + 1 ) << 8 );
-#else
-        ( ( uint16_t ) *   bytes << 8 ) |
-        ( ( uint16_t ) * ( bytes + 1 ) );
-#endif
-}
-
 /* Convert uint64_t to byte string of size 8 */
 inline__ void U64_to_bytes(uint8_t *dest, uint64_t value)
 {
@@ -277,18 +263,3 @@
     *(dest + 3) = ( value );
 #endif
 }
-
-/* Convert uint16_t to byte string of size 2 */
-inline__ void U16_to_bytes(uint8_t *dest, uint16_t value)
-{
-#ifdef WORDS_BIGENDIAN
-    *(dest)     = ( value );
-    *(dest + 1) = ( value >> 8 );
-#else
-    *(dest)     = ( value >> 8 );
-    *(dest + 1) = ( value );
-#endif
-}
-=======
-};
->>>>>>> 76d14aca
