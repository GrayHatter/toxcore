/* TCP_connection.c
 *
 * Handles TCP relay connections between two Tox clients.
 *
 *  Copyright (C) 2015 Tox project All Rights Reserved.
 *
 *  This file is part of Tox.
 *
 *  Tox is free software: you can redistribute it and/or modify
 *  it under the terms of the GNU General Public License as published by
 *  the Free Software Foundation, either version 3 of the License, or
 *  (at your option) any later version.
 *
 *  Tox is distributed in the hope that it will be useful,
 *  but WITHOUT ANY WARRANTY; without even the implied warranty of
 *  MERCHANTABILITY or FITNESS FOR A PARTICULAR PURPOSE.  See the
 *  GNU General Public License for more details.
 *
 *  You should have received a copy of the GNU General Public License
 *  along with Tox.  If not, see <http://www.gnu.org/licenses/>.
 *
 */

#ifdef HAVE_CONFIG_H
#include "config.h"
#endif

#include "TCP_connection.h"

#include "util.h"

#include <assert.h>


struct TCP_Connections {
    DHT *dht;

    uint8_t self_public_key[CRYPTO_PUBLIC_KEY_SIZE];
    uint8_t self_secret_key[CRYPTO_SECRET_KEY_SIZE];

    TCP_Connection_to *connections;
    uint32_t connections_length; /* Length of connections array. */

    TCP_con *tcp_connections;
    uint32_t tcp_connections_length; /* Length of tcp_connections array. */

    int (*tcp_data_callback)(void *object, int id, const uint8_t *data, uint16_t length, void *userdata);
    void *tcp_data_callback_object;

    int (*tcp_oob_callback)(void *object, const uint8_t *public_key, unsigned int tcp_connections_number,
                            const uint8_t *data, uint16_t length, void *userdata);
    void *tcp_oob_callback_object;

    int (*tcp_onion_callback)(void *object, const uint8_t *data, uint16_t length, void *userdata);
    void *tcp_onion_callback_object;

    TCP_Proxy_Info proxy_info;

    bool onion_status;
    uint16_t onion_num_conns;
};


const uint8_t *tcp_connections_public_key(const TCP_Connections *tcp_c)
{
    return tcp_c->self_public_key;
}


/* Set the size of the array to num.
 *
 *  return -1 if realloc fails.
 *  return 0 if it succeeds.
 */
#define realloc_tox_array(array, element_type, num, temp_pointer) \
    (num \
        ? (temp_pointer = (element_type *)realloc( \
              array, \
              (num) * sizeof(element_type)), \
          temp_pointer ? (array = temp_pointer, 0) : -1) \
        : (free(array), array = NULL, 0))


/* return 1 if the connections_number is not valid.
 * return 0 if the connections_number is valid.
 */
static bool connections_number_not_valid(const TCP_Connections *tcp_c, int connections_number)
{
    if ((unsigned int)connections_number >= tcp_c->connections_length) {
        return 1;
    }

    if (tcp_c->connections == NULL) {
        return 1;
    }

    if (tcp_c->connections[connections_number].status == TCP_CONN_NONE) {
        return 1;
    }

    return 0;
}

/* return 1 if the tcp_connections_number is not valid.
 * return 0 if the tcp_connections_number is valid.
 */
static bool tcp_connections_number_not_valid(const TCP_Connections *tcp_c, int tcp_connections_number)
{
    if ((unsigned int)tcp_connections_number >= tcp_c->tcp_connections_length) {
        return 1;
    }

    if (tcp_c->tcp_connections == NULL) {
        return 1;
    }

    if (tcp_c->tcp_connections[tcp_connections_number].status == TCP_CONN_NONE) {
        return 1;
    }

    return 0;
}

/* Create a new empty connection.
 *
 * return -1 on failure.
 * return connections_number on success.
 */
static int create_connection(TCP_Connections *tcp_c)
{
    uint32_t i;

    for (i = 0; i < tcp_c->connections_length; ++i) {
        if (tcp_c->connections[i].status == TCP_CONN_NONE) {
            return i;
        }
    }

    int id = -1;

    TCP_Connection_to *temp_pointer;

    if (realloc_tox_array(tcp_c->connections, TCP_Connection_to, tcp_c->connections_length + 1,
                          temp_pointer) == 0) {
        id = tcp_c->connections_length;
        ++tcp_c->connections_length;
        memset(&(tcp_c->connections[id]), 0, sizeof(TCP_Connection_to));
    }

    return id;
}

/* Create a new empty tcp connection.
 *
 * return -1 on failure.
 * return tcp_connections_number on success.
 */
static int create_tcp_connection(TCP_Connections *tcp_c)
{
    uint32_t i;

    for (i = 0; i < tcp_c->tcp_connections_length; ++i) {
        if (tcp_c->tcp_connections[i].status == TCP_CONN_NONE) {
            return i;
        }
    }

    int id = -1;

    TCP_con *temp_pointer;

    if (realloc_tox_array(tcp_c->tcp_connections, TCP_con, tcp_c->tcp_connections_length + 1, temp_pointer) == 0) {
        id = tcp_c->tcp_connections_length;
        ++tcp_c->tcp_connections_length;
        memset(&(tcp_c->tcp_connections[id]), 0, sizeof(TCP_con));
    }

    return id;
}

/* Wipe a connection.
 *
 * return -1 on failure.
 * return 0 on success.
 */
static int wipe_connection(TCP_Connections *tcp_c, int connections_number)
{
    if (connections_number_not_valid(tcp_c, connections_number)) {
        return -1;
    }

    uint32_t i;
    memset(&(tcp_c->connections[connections_number]), 0, sizeof(TCP_Connection_to));

    for (i = tcp_c->connections_length; i != 0; --i) {
        if (tcp_c->connections[i - 1].status != TCP_CONN_NONE) {
            break;
        }
    }

    if (tcp_c->connections_length != i) {
        tcp_c->connections_length = i;
        TCP_Connection_to *temp_pointer;
        realloc_tox_array(tcp_c->connections, TCP_Connection_to, tcp_c->connections_length, temp_pointer);
    }

    return 0;
}

/* Wipe a connection.
 *
 * return -1 on failure.
 * return 0 on success.
 */
static int wipe_tcp_connection(TCP_Connections *tcp_c, int tcp_connections_number)
{
    if (tcp_connections_number_not_valid(tcp_c, tcp_connections_number)) {
        return -1;
    }

    uint32_t i;
    memset(&(tcp_c->tcp_connections[tcp_connections_number]), 0, sizeof(TCP_con));

    for (i = tcp_c->tcp_connections_length; i != 0; --i) {
        if (tcp_c->tcp_connections[i - 1].status != TCP_CONN_NONE) {
            break;
        }
    }

    if (tcp_c->tcp_connections_length != i) {
        tcp_c->tcp_connections_length = i;
        TCP_con *temp_pointer;
        realloc_tox_array(tcp_c->tcp_connections, TCP_con, tcp_c->tcp_connections_length, temp_pointer);
    }

    return 0;
}

static TCP_Connection_to *get_connection(const TCP_Connections *tcp_c, int connections_number)
{
    if (connections_number_not_valid(tcp_c, connections_number)) {
        return 0;
    }

    return &tcp_c->connections[connections_number];
}

static TCP_con *get_tcp_connection(const TCP_Connections *tcp_c, int tcp_connections_number)
{
    if (tcp_connections_number_not_valid(tcp_c, tcp_connections_number)) {
        return 0;
    }

    return &tcp_c->tcp_connections[tcp_connections_number];
}

/* Send a packet to the TCP connection.
 *
 * return -1 on failure.
 * return 0 on success.
 */
int send_packet_tcp_connection(TCP_Connections *tcp_c, int connections_number, const uint8_t *packet, uint16_t length)
{
    TCP_Connection_to *con_to = get_connection(tcp_c, connections_number);

    if (!con_to) {
        return -1;
    }

    // TODO(irungentoo): detect and kill bad relays.
    // TODO(irungentoo): thread safety?
    unsigned int i;
    int ret = -1;

    bool limit_reached = 0;

    for (i = 0; i < MAX_TCP_CONNECTIONS_FRIENDS; ++i) {
        uint32_t tcp_con_num = con_to->connections[i].tcp_connection;
        uint8_t status = con_to->connections[i].status;
        uint8_t connection_id = con_to->connections[i].connection_id;

        if (tcp_con_num && status == TCP_CONNECTIONS_STATUS_ONLINE) {
            tcp_con_num -= 1;
            TCP_con *tcp_con = get_tcp_connection(tcp_c, tcp_con_num);

            if (!tcp_con) {
                continue;
            }

            ret = send_data(tcp_con->connection, connection_id, packet, length);

            if (ret == 0) {
                limit_reached = 1;
            }

            if (ret == 1) {
                break;
            }
        }
    }

    if (ret == 1) {
        return 0;
    }

    if (!limit_reached) {
        ret = 0;

        /* Send oob packets to all relays tied to the connection. */
        for (i = 0; i < MAX_TCP_CONNECTIONS_FRIENDS; ++i) {
            uint32_t tcp_con_num = con_to->connections[i].tcp_connection;
            uint8_t status = con_to->connections[i].status;

            if (tcp_con_num && status == TCP_CONNECTIONS_STATUS_REGISTERED) {
                tcp_con_num -= 1;
                TCP_con *tcp_con = get_tcp_connection(tcp_c, tcp_con_num);

                if (!tcp_con) {
                    continue;
                }

                if (send_oob_packet(tcp_con->connection, con_to->public_key, packet, length) == 1) {
                    ret += 1;
                }
            }
        }

        if (ret >= 1) {
            return 0;
        }

        return -1;
    }

    return -1;
}

/* Return a random TCP connection number for use in send_tcp_onion_request.
 *
 * TODO(irungentoo): This number is just the index of an array that the elements
 * can change without warning.
 *
 * return TCP connection number on success.
 * return -1 on failure.
 */
int get_random_tcp_onion_conn_number(TCP_Connections *tcp_c)
{
    unsigned int i, r = rand();

    for (i = 0; i < tcp_c->tcp_connections_length; ++i) {
        unsigned int index = ((i + r) % tcp_c->tcp_connections_length);

        if (tcp_c->tcp_connections[index].onion && tcp_c->tcp_connections[index].status == TCP_CONN_CONNECTED) {
            return index;
        }
    }

    return -1;
}

/* Send an onion packet via the TCP relay corresponding to tcp_connections_number.
 *
 * return 0 on success.
 * return -1 on failure.
 */
int tcp_send_onion_request(TCP_Connections *tcp_c, unsigned int tcp_connections_number, const uint8_t *data,
                           uint16_t length)
{
    if (tcp_connections_number >= tcp_c->tcp_connections_length) {
        return -1;
    }

    if (tcp_c->tcp_connections[tcp_connections_number].status == TCP_CONN_CONNECTED) {
        int ret = send_onion_request(tcp_c->tcp_connections[tcp_connections_number].connection, data, length);

        if (ret == 1) {
            return 0;
        }
    }

    return -1;
}

/* Send an oob packet via the TCP relay corresponding to tcp_connections_number.
 *
 * return 0 on success.
 * return -1 on failure.
 */
int tcp_send_oob_packet(TCP_Connections *tcp_c, unsigned int tcp_connections_number, const uint8_t *public_key,
                        const uint8_t *packet, uint16_t length)
{
    TCP_con *tcp_con = get_tcp_connection(tcp_c, tcp_connections_number);

    if (!tcp_con) {
        return -1;
    }

    if (tcp_con->status != TCP_CONN_CONNECTED) {
        return -1;
    }

    int ret = send_oob_packet(tcp_con->connection, public_key, packet, length);

    if (ret == 1) {
        return 0;
    }

    return -1;
}

/* Set the callback for TCP data packets.
 */
void set_packet_tcp_connection_callback(TCP_Connections *tcp_c, int (*tcp_data_callback)(void *object, int id,
                                        const uint8_t *data, uint16_t length, void *userdata), void *object)
{
    tcp_c->tcp_data_callback = tcp_data_callback;
    tcp_c->tcp_data_callback_object = object;
}

/* Set the callback for TCP onion packets.
 */
void set_oob_packet_tcp_connection_callback(TCP_Connections *tcp_c, int (*tcp_oob_callback)(void *object,
        const uint8_t *public_key, unsigned int tcp_connections_number, const uint8_t *data, uint16_t length, void *userdata),
        void *object)
{
    tcp_c->tcp_oob_callback = tcp_oob_callback;
    tcp_c->tcp_oob_callback_object = object;
}

/* Set the callback for TCP oob data packets.
 */
void set_onion_packet_tcp_connection_callback(TCP_Connections *tcp_c, int (*tcp_onion_callback)(void *object,
        const uint8_t *data, uint16_t length, void *userdata), void *object)
{
    tcp_c->tcp_onion_callback = tcp_onion_callback;
    tcp_c->tcp_onion_callback_object = object;
}


/* Find the TCP connection with public_key.
 *
 * return connections_number on success.
 * return -1 on failure.
 */
static int find_tcp_connection_to(TCP_Connections *tcp_c, const uint8_t *public_key)
{
    unsigned int i;

    for (i = 0; i < tcp_c->connections_length; ++i) {
        TCP_Connection_to *con_to = get_connection(tcp_c, i);

        if (con_to) {
            if (public_key_cmp(con_to->public_key, public_key) == 0) {
                return i;
            }
        }
    }

    return -1;
}

/* Find the TCP connection to a relay with relay_pk.
 *
 * return connections_number on success.
 * return -1 on failure.
 */
static int find_tcp_connection_relay(TCP_Connections *tcp_c, const uint8_t *relay_pk)
{
    unsigned int i;

    for (i = 0; i < tcp_c->tcp_connections_length; ++i) {
        TCP_con *tcp_con = get_tcp_connection(tcp_c, i);

        if (tcp_con) {
            if (tcp_con->status == TCP_CONN_SLEEPING) {
                if (public_key_cmp(tcp_con->relay_pk, relay_pk) == 0) {
                    return i;
                }
            } else {
                if (public_key_cmp(tcp_con->connection->public_key, relay_pk) == 0) {
                    return i;
                }
            }
        }
    }

    return -1;
}

/* Create a new TCP connection to public_key.
 *
 * public_key must be the counterpart to the secret key that the other peer used with new_tcp_connections().
 *
 * id is the id in the callbacks for that connection.
 *
 * return connections_number on success.
 * return -1 on failure.
 */
int new_tcp_connection_to(TCP_Connections *tcp_c, const uint8_t *public_key, int id)
{
    if (find_tcp_connection_to(tcp_c, public_key) != -1) {
        return -1;
    }

    int connections_number = create_connection(tcp_c);

    if (connections_number == -1) {
        return -1;
    }

    TCP_Connection_to *con_to = &tcp_c->connections[connections_number];

    con_to->status = TCP_CONN_VALID;
    memcpy(con_to->public_key, public_key, CRYPTO_PUBLIC_KEY_SIZE);
    con_to->id = id;

    return connections_number;
}

/* return 0 on success.
 * return -1 on failure.
 */
int kill_tcp_connection_to(TCP_Connections *tcp_c, int connections_number)
{
    TCP_Connection_to *con_to = get_connection(tcp_c, connections_number);

    if (!con_to) {
        return -1;
    }

    unsigned int i;

    for (i = 0; i < MAX_TCP_CONNECTIONS_FRIENDS; ++i) {
        if (con_to->connections[i].tcp_connection) {
            unsigned int tcp_connections_number = con_to->connections[i].tcp_connection - 1;
            TCP_con *tcp_con = get_tcp_connection(tcp_c, tcp_connections_number);

            if (!tcp_con) {
                continue;
            }

            if (tcp_con->status == TCP_CONN_CONNECTED) {
                send_disconnect_request(tcp_con->connection, con_to->connections[i].connection_id);
            }

            if (con_to->connections[i].status == TCP_CONNECTIONS_STATUS_ONLINE) {
                --tcp_con->lock_count;

                if (con_to->status == TCP_CONN_SLEEPING) {
                    --tcp_con->sleep_count;
                }
            }
        }
    }

    return wipe_connection(tcp_c, connections_number);
}

/* Set connection status.
 *
 * status of 1 means we are using the connection.
 * status of 0 means we are not using it.
 *
 * Unused tcp connections will be disconnected from but kept in case they are needed.
 *
 * return 0 on success.
 * return -1 on failure.
 */
int set_tcp_connection_to_status(TCP_Connections *tcp_c, int connections_number, bool status)
{
    TCP_Connection_to *con_to = get_connection(tcp_c, connections_number);

    if (!con_to) {
        return -1;
    }

    if (status) {
        /* Connection is unsleeping. */
        if (con_to->status != TCP_CONN_SLEEPING) {
            return -1;
        }

        unsigned int i;

        for (i = 0; i < MAX_TCP_CONNECTIONS_FRIENDS; ++i) {
            if (con_to->connections[i].tcp_connection) {
                unsigned int tcp_connections_number = con_to->connections[i].tcp_connection - 1;
                TCP_con *tcp_con = get_tcp_connection(tcp_c, tcp_connections_number);

                if (!tcp_con) {
                    continue;
                }

                if (tcp_con->status == TCP_CONN_SLEEPING) {
                    tcp_con->unsleep = 1;
                }
            }
        }

        con_to->status = TCP_CONN_VALID;
        return 0;
    }

    /* Connection is going to sleep. */
    if (con_to->status != TCP_CONN_VALID) {
        return -1;
    }

<<<<<<< HEAD
    unsigned int i;
=======
        for (i = 0; i < MAX_TCP_CONNECTIONS_FRIENDS; ++i) {
            if (con_to->connections[i].tcp_connection) {
                unsigned int tcp_connections_number = con_to->connections[i].tcp_connection - 1;
                TCP_con *tcp_con = get_tcp_connection(tcp_c, tcp_connections_number);
>>>>>>> 802ca41f

    for (i = 0; i < MAX_FRIEND_TCP_CONNECTIONS; ++i) {
        if (con_to->connections[i].tcp_connection) {
            unsigned int tcp_connections_number = con_to->connections[i].tcp_connection - 1;
            TCP_con *tcp_con = get_tcp_connection(tcp_c, tcp_connections_number);

            if (!tcp_con) {
                continue;
            }

            if (con_to->connections[i].status == TCP_CONNECTIONS_STATUS_ONLINE) {
                ++tcp_con->sleep_count;
            }
        }
    }

    con_to->status = TCP_CONN_SLEEPING;
    return 0;
}

static bool tcp_connection_in_conn(TCP_Connection_to *con_to, unsigned int tcp_connections_number)
{
    unsigned int i;

    for (i = 0; i < MAX_TCP_CONNECTIONS_FRIENDS; ++i) {
        if (con_to->connections[i].tcp_connection == (tcp_connections_number + 1)) {
            return 1;
        }
    }

    return 0;
}

/* return index on success.
 * return -1 on failure.
 */
static int add_tcp_connection_to_conn(TCP_Connection_to *con_to, unsigned int tcp_connections_number)
{
    unsigned int i;

    if (tcp_connection_in_conn(con_to, tcp_connections_number)) {
        return -1;
    }

    for (i = 0; i < MAX_TCP_CONNECTIONS_FRIENDS; ++i) {
        if (con_to->connections[i].tcp_connection == 0) {
            con_to->connections[i].tcp_connection = tcp_connections_number + 1;
            con_to->connections[i].status = TCP_CONNECTIONS_STATUS_NONE;
            con_to->connections[i].connection_id = 0;
            return i;
        }
    }

    return -1;
}

/* return index on success.
 * return -1 on failure.
 */
static int rm_tcp_connection_from_conn(TCP_Connection_to *con_to, unsigned int tcp_connections_number)
{
    unsigned int i;

    for (i = 0; i < MAX_TCP_CONNECTIONS_FRIENDS; ++i) {
        if (con_to->connections[i].tcp_connection == (tcp_connections_number + 1)) {
            con_to->connections[i].tcp_connection = 0;
            con_to->connections[i].status = TCP_CONNECTIONS_STATUS_NONE;
            con_to->connections[i].connection_id = 0;
            return i;
        }
    }

    return -1;
}

/* return number of online connections on success.
 * return -1 on failure.
 */
static unsigned int online_tcp_connection_from_conn(TCP_Connection_to *con_to)
{
    unsigned int i, count = 0;

    for (i = 0; i < MAX_TCP_CONNECTIONS_FRIENDS; ++i) {
        if (con_to->connections[i].tcp_connection) {
            if (con_to->connections[i].status == TCP_CONNECTIONS_STATUS_ONLINE) {
                ++count;
            }
        }
    }

    return count;
}

/* return index on success.
 * return -1 on failure.
 */
static int set_tcp_connection_status(TCP_Connection_to *con_to, unsigned int tcp_connections_number,
                                     unsigned int status, uint8_t connection_id)
{
    unsigned int i;

    for (i = 0; i < MAX_TCP_CONNECTIONS_FRIENDS; ++i) {
        if (con_to->connections[i].tcp_connection == (tcp_connections_number + 1)) {

            if (con_to->connections[i].status == status) {
                return -1;
            }

            con_to->connections[i].status = status;
            con_to->connections[i].connection_id = connection_id;
            return i;
        }
    }

    return -1;
}

/* Kill a TCP relay connection.
 *
 * return 0 on success.
 * return -1 on failure.
 */
static int kill_tcp_relay_connection(TCP_Connections *tcp_c, int tcp_connections_number)
{
    TCP_con *tcp_con = get_tcp_connection(tcp_c, tcp_connections_number);

    if (!tcp_con) {
        return -1;
    }

    unsigned int i;

    for (i = 0; i < tcp_c->connections_length; ++i) {
        TCP_Connection_to *con_to = get_connection(tcp_c, i);

        if (con_to) {
            rm_tcp_connection_from_conn(con_to, tcp_connections_number);
        }
    }

    if (tcp_con->onion) {
        --tcp_c->onion_num_conns;
    }

    kill_TCP_connection(tcp_con->connection);

    return wipe_tcp_connection(tcp_c, tcp_connections_number);
}

static int reconnect_tcp_relay_connection(TCP_Connections *tcp_c, int tcp_connections_number)
{
    TCP_con *tcp_con = get_tcp_connection(tcp_c, tcp_connections_number);

    if (!tcp_con) {
        return -1;
    }

    if (tcp_con->status == TCP_CONN_SLEEPING) {
        return -1;
    }

    IP_Port ip_port = tcp_con->connection->ip_port;
    uint8_t relay_pk[CRYPTO_PUBLIC_KEY_SIZE];
    memcpy(relay_pk, tcp_con->connection->public_key, CRYPTO_PUBLIC_KEY_SIZE);
    kill_TCP_connection(tcp_con->connection);
    tcp_con->connection = new_TCP_connection(ip_port, relay_pk, tcp_c->self_public_key, tcp_c->self_secret_key,
                          &tcp_c->proxy_info);

    if (!tcp_con->connection) {
        kill_tcp_relay_connection(tcp_c, tcp_connections_number);
        return -1;
    }

    unsigned int i;

    for (i = 0; i < tcp_c->connections_length; ++i) {
        TCP_Connection_to *con_to = get_connection(tcp_c, i);

        if (con_to) {
            set_tcp_connection_status(con_to, tcp_connections_number, TCP_CONNECTIONS_STATUS_NONE, 0);
        }
    }

    if (tcp_con->onion) {
        --tcp_c->onion_num_conns;
        tcp_con->onion = 0;
    }

    tcp_con->lock_count = 0;
    tcp_con->sleep_count = 0;
    tcp_con->connected_time = 0;
    tcp_con->status = TCP_CONN_VALID;
    tcp_con->unsleep = 0;

    return 0;
}

static int sleep_tcp_relay_connection(TCP_Connections *tcp_c, int tcp_connections_number)
{
    TCP_con *tcp_con = get_tcp_connection(tcp_c, tcp_connections_number);

    if (!tcp_con) {
        return -1;
    }

    if (tcp_con->status != TCP_CONN_CONNECTED) {
        return -1;
    }

    if (tcp_con->lock_count != tcp_con->sleep_count) {
        return -1;
    }

    tcp_con->ip_port = tcp_con->connection->ip_port;
    memcpy(tcp_con->relay_pk, tcp_con->connection->public_key, CRYPTO_PUBLIC_KEY_SIZE);

    kill_TCP_connection(tcp_con->connection);
    tcp_con->connection = NULL;

    unsigned int i;

    for (i = 0; i < tcp_c->connections_length; ++i) {
        TCP_Connection_to *con_to = get_connection(tcp_c, i);

        if (con_to) {
            set_tcp_connection_status(con_to, tcp_connections_number, TCP_CONNECTIONS_STATUS_NONE, 0);
        }
    }

    if (tcp_con->onion) {
        --tcp_c->onion_num_conns;
        tcp_con->onion = 0;
    }

    tcp_con->lock_count = 0;
    tcp_con->sleep_count = 0;
    tcp_con->connected_time = 0;
    tcp_con->status = TCP_CONN_SLEEPING;
    tcp_con->unsleep = 0;

    return 0;
}

static int unsleep_tcp_relay_connection(TCP_Connections *tcp_c, int tcp_connections_number)
{
    TCP_con *tcp_con = get_tcp_connection(tcp_c, tcp_connections_number);

    if (!tcp_con) {
        return -1;
    }

    if (tcp_con->status != TCP_CONN_SLEEPING) {
        return -1;
    }

    tcp_con->connection = new_TCP_connection(tcp_con->ip_port, tcp_con->relay_pk, tcp_c->self_public_key,
                          tcp_c->self_secret_key, &tcp_c->proxy_info);

    if (!tcp_con->connection) {
        kill_tcp_relay_connection(tcp_c, tcp_connections_number);
        return -1;
    }

    tcp_con->lock_count = 0;
    tcp_con->sleep_count = 0;
    tcp_con->connected_time = 0;
    tcp_con->status = TCP_CONN_VALID;
    tcp_con->unsleep = 0;
    return 0;
}

/* Send a TCP routing request.
 *
 * return 0 on success.
 * return -1 on failure.
 */
static int send_tcp_relay_routing_request(TCP_Connections *tcp_c, int tcp_connections_number, uint8_t *public_key)
{
    TCP_con *tcp_con = get_tcp_connection(tcp_c, tcp_connections_number);

    if (!tcp_con) {
        return -1;
    }

    if (tcp_con->status == TCP_CONN_SLEEPING) {
        return -1;
    }

    if (send_routing_request(tcp_con->connection, public_key) != 1) {
        return -1;
    }

    return 0;
}

static int tcp_response_callback(void *object, uint8_t connection_id, const uint8_t *public_key)
{
    TCP_Client_Connection *TCP_client_con = (TCP_Client_Connection *)object;
    TCP_Connections *tcp_c = (TCP_Connections *)TCP_client_con->custom_object;

    unsigned int tcp_connections_number = TCP_client_con->custom_uint;
    TCP_con *tcp_con = get_tcp_connection(tcp_c, tcp_connections_number);

    if (!tcp_con) {
        return -1;
    }

    int connections_number = find_tcp_connection_to(tcp_c, public_key);

    if (connections_number == -1) {
        return -1;
    }

    TCP_Connection_to *con_to = get_connection(tcp_c, connections_number);

    if (con_to == NULL) {
        return -1;
    }

    if (set_tcp_connection_status(con_to, tcp_connections_number, TCP_CONNECTIONS_STATUS_REGISTERED, connection_id) == -1) {
        return -1;
    }

    set_tcp_connection_number(tcp_con->connection, connection_id, connections_number);

    return 0;
}

static int tcp_status_callback(void *object, uint32_t number, uint8_t connection_id, uint8_t status)
{
    TCP_Client_Connection *TCP_client_con = (TCP_Client_Connection *)object;
    TCP_Connections *tcp_c = (TCP_Connections *)TCP_client_con->custom_object;

    unsigned int tcp_connections_number = TCP_client_con->custom_uint;
    TCP_con *tcp_con = get_tcp_connection(tcp_c, tcp_connections_number);
    TCP_Connection_to *con_to = get_connection(tcp_c, number);

    if (!con_to || !tcp_con) {
        return -1;
    }

    if (status == 1) {
        if (set_tcp_connection_status(con_to, tcp_connections_number, TCP_CONNECTIONS_STATUS_REGISTERED, connection_id) == -1) {
            return -1;
        }

        --tcp_con->lock_count;

        if (con_to->status == TCP_CONN_SLEEPING) {
            --tcp_con->sleep_count;
        }
    } else if (status == 2) {
        if (set_tcp_connection_status(con_to, tcp_connections_number, TCP_CONNECTIONS_STATUS_ONLINE, connection_id) == -1) {
            return -1;
        }

        ++tcp_con->lock_count;

        if (con_to->status == TCP_CONN_SLEEPING) {
            ++tcp_con->sleep_count;
        }
    }

    return 0;
}

static int tcp_data_callback(void *object, uint32_t number, uint8_t connection_id, const uint8_t *data, uint16_t length,
                             void *userdata)
{
    if (length == 0) {
        return -1;
    }

    TCP_Client_Connection *TCP_client_con = (TCP_Client_Connection *)object;
    TCP_Connections *tcp_c = (TCP_Connections *)TCP_client_con->custom_object;

    unsigned int tcp_connections_number = TCP_client_con->custom_uint;
    TCP_con *tcp_con = get_tcp_connection(tcp_c, tcp_connections_number);

    if (!tcp_con) {
        return -1;
    }

    TCP_Connection_to *con_to = get_connection(tcp_c, number);

    if (!con_to) {
        return -1;
    }

    if (tcp_c->tcp_data_callback) {
        tcp_c->tcp_data_callback(tcp_c->tcp_data_callback_object, con_to->id, data, length, userdata);
    }

    return 0;
}

static int tcp_oob_callback(void *object, const uint8_t *public_key, const uint8_t *data, uint16_t length,
                            void *userdata)
{
    if (length == 0) {
        return -1;
    }

    TCP_Client_Connection *TCP_client_con = (TCP_Client_Connection *)object;
    TCP_Connections *tcp_c = (TCP_Connections *)TCP_client_con->custom_object;

    unsigned int tcp_connections_number = TCP_client_con->custom_uint;
    TCP_con *tcp_con = get_tcp_connection(tcp_c, tcp_connections_number);

    if (!tcp_con) {
        return -1;
    }

    /* TODO(irungentoo): optimize */
    int connections_number = find_tcp_connection_to(tcp_c, public_key);

    TCP_Connection_to *con_to = get_connection(tcp_c, connections_number);

    if (con_to && tcp_connection_in_conn(con_to, tcp_connections_number)) {
        return tcp_data_callback(object, connections_number, 0, data, length, userdata);
    }

    if (tcp_c->tcp_oob_callback) {
        tcp_c->tcp_oob_callback(tcp_c->tcp_oob_callback_object, public_key, tcp_connections_number, data, length, userdata);
    }

    return 0;
}

static int tcp_onion_callback(void *object, const uint8_t *data, uint16_t length, void *userdata)
{
    TCP_Connections *tcp_c = (TCP_Connections *)object;

    if (tcp_c->tcp_onion_callback) {
        tcp_c->tcp_onion_callback(tcp_c->tcp_onion_callback_object, data, length, userdata);
    }

    return 0;
}

/* Set callbacks for the TCP relay connection.
 *
 * return 0 on success.
 * return -1 on failure.
 */
static int tcp_relay_set_callbacks(TCP_Connections *tcp_c, int tcp_connections_number)
{
    TCP_con *tcp_con = get_tcp_connection(tcp_c, tcp_connections_number);

    if (!tcp_con) {
        return -1;
    }

    TCP_Client_Connection *con = tcp_con->connection;

    con->custom_object = tcp_c;
    con->custom_uint = tcp_connections_number;
    onion_response_handler(con, &tcp_onion_callback, tcp_c);
    routing_response_handler(con, &tcp_response_callback, con);
    routing_status_handler(con, &tcp_status_callback, con);
    routing_data_handler(con, &tcp_data_callback, con);
    oob_data_handler(con, &tcp_oob_callback, con);

    return 0;
}

static int tcp_relay_on_online(TCP_Connections *tcp_c, int tcp_connections_number)
{
    TCP_con *tcp_con = get_tcp_connection(tcp_c, tcp_connections_number);

    if (!tcp_con) {
        return -1;
    }

    unsigned int i, sent = 0;

    for (i = 0; i < tcp_c->connections_length; ++i) {
        TCP_Connection_to *con_to = get_connection(tcp_c, i);

        if (con_to) {
            if (tcp_connection_in_conn(con_to, tcp_connections_number)) {
                if (send_tcp_relay_routing_request(tcp_c, tcp_connections_number, con_to->public_key) == 0) {
                    ++sent;
                }
            }
        }
    }

    tcp_relay_set_callbacks(tcp_c, tcp_connections_number);
    tcp_con->status = TCP_CONN_CONNECTED;

    /* If this connection isn't used by any connection, we don't need to wait for them to come online. */
    if (sent) {
        tcp_con->connected_time = unix_time();
    } else {
        tcp_con->connected_time = 0;
    }

    if (tcp_c->onion_status && tcp_c->onion_num_conns < NUM_ONION_TCP_CONNECTIONS) {
        tcp_con->onion = 1;
        ++tcp_c->onion_num_conns;
    }

    return 0;
}

static int add_tcp_relay_instance(TCP_Connections *tcp_c, IP_Port ip_port, const uint8_t *relay_pk)
{
    if (ip_port.ip.family == TCP_INET) {
        ip_port.ip.family = AF_INET;
    } else if (ip_port.ip.family == TCP_INET6) {
        ip_port.ip.family = AF_INET6;
    }

    if (ip_port.ip.family != AF_INET && ip_port.ip.family != AF_INET6) {
        return -1;
    }

    int tcp_connections_number = create_tcp_connection(tcp_c);

    if (tcp_connections_number == -1) {
        return -1;
    }

    TCP_con *tcp_con = &tcp_c->tcp_connections[tcp_connections_number];

    tcp_con->connection = new_TCP_connection(ip_port, relay_pk, tcp_c->self_public_key, tcp_c->self_secret_key,
                          &tcp_c->proxy_info);

    if (!tcp_con->connection) {
        return -1;
    }

    tcp_con->status = TCP_CONN_VALID;

    return tcp_connections_number;
}

/* Add a TCP relay to the TCP_Connections instance.
 *
 * return 0 on success.
 * return -1 on failure.
 */
int add_tcp_relay_global(TCP_Connections *tcp_c, IP_Port ip_port, const uint8_t *relay_pk)
{
    int tcp_connections_number = find_tcp_connection_relay(tcp_c, relay_pk);

    if (tcp_connections_number != -1) {
        return -1;
    }

    if (add_tcp_relay_instance(tcp_c, ip_port, relay_pk) == -1) {
        return -1;
    }

    return 0;
}

/* Add a TCP relay tied to a connection.
 *
 * return 0 on success.
 * return -1 on failure.
 */
int add_tcp_number_relay_connection(TCP_Connections *tcp_c, int connections_number, unsigned int tcp_connections_number)
{
    TCP_Connection_to *con_to = get_connection(tcp_c, connections_number);

    if (!con_to) {
        return -1;
    }

    TCP_con *tcp_con = get_tcp_connection(tcp_c, tcp_connections_number);

    if (!tcp_con) {
        return -1;
    }

    if (con_to->status != TCP_CONN_SLEEPING && tcp_con->status == TCP_CONN_SLEEPING) {
        tcp_con->unsleep = 1;
    }

    if (add_tcp_connection_to_conn(con_to, tcp_connections_number) == -1) {
        return -1;
    }

    if (tcp_con->status == TCP_CONN_CONNECTED) {
        if (send_tcp_relay_routing_request(tcp_c, tcp_connections_number, con_to->public_key) == 0) {
            tcp_con->connected_time = unix_time();
        }
    }

    return 0;
}

/* Add a TCP relay tied to a connection.
 *
 * This should be called with the same relay by two peers who want to create a TCP connection with each other.
 *
 * return 0 on success.
 * return -1 on failure.
 */
int add_tcp_relay_connection(TCP_Connections *tcp_c, int connections_number, IP_Port ip_port, const uint8_t *relay_pk)
{
    TCP_Connection_to *con_to = get_connection(tcp_c, connections_number);

    if (!con_to) {
        return -1;
    }

    int tcp_connections_number = find_tcp_connection_relay(tcp_c, relay_pk);

    if (tcp_connections_number != -1) {
        return add_tcp_number_relay_connection(tcp_c, connections_number, tcp_connections_number);
<<<<<<< HEAD
    }
=======
    } else {
        if (online_tcp_connection_from_conn(con_to) >= RECOMMENDED_TCP_CONNECTIONS_FRIENDS) {
            return -1;
        }
>>>>>>> 802ca41f

    if (online_tcp_connection_from_conn(con_to) >= RECOMMENDED_FRIEND_TCP_CONNECTIONS) {
        return -1;
    }

    tcp_connections_number = add_tcp_relay_instance(tcp_c, ip_port, relay_pk);

    TCP_con *tcp_con = get_tcp_connection(tcp_c, tcp_connections_number);

    if (!tcp_con) {
        return -1;
    }

    if (add_tcp_connection_to_conn(con_to, tcp_connections_number) == -1) {
        return -1;
    }

    return 0;
}

/* return number of online tcp relays tied to the connection on success.
 * return 0 on failure.
 */
unsigned int tcp_connection_to_online_tcp_relays(TCP_Connections *tcp_c, int connections_number)
{
    TCP_Connection_to *con_to = get_connection(tcp_c, connections_number);

    if (!con_to) {
        return 0;
    }

    return online_tcp_connection_from_conn(con_to);
}

/* Copy a maximum of max_num TCP relays we are connected to to tcp_relays.
 * NOTE that the family of the copied ip ports will be set to TCP_INET or TCP_INET6.
 *
 * return number of relays copied to tcp_relays on success.
 * return 0 on failure.
 */
unsigned int tcp_copy_connected_relays(TCP_Connections *tcp_c, Node_format *tcp_relays, uint16_t max_num)
{
    unsigned int i, copied = 0, r = rand();

    for (i = 0; (i < tcp_c->tcp_connections_length) && (copied < max_num); ++i) {
        TCP_con *tcp_con = get_tcp_connection(tcp_c, (i + r) % tcp_c->tcp_connections_length);

        if (!tcp_con) {
            continue;
        }

        if (tcp_con->status == TCP_CONN_CONNECTED) {
            memcpy(tcp_relays[copied].public_key, tcp_con->connection->public_key, CRYPTO_PUBLIC_KEY_SIZE);
            tcp_relays[copied].ip_port = tcp_con->connection->ip_port;

            if (tcp_relays[copied].ip_port.ip.family == AF_INET) {
                tcp_relays[copied].ip_port.ip.family = TCP_INET;
            } else if (tcp_relays[copied].ip_port.ip.family == AF_INET6) {
                tcp_relays[copied].ip_port.ip.family = TCP_INET6;
            }

            ++copied;
        }
    }

    return copied;
}

/* Set if we want TCP_connection to allocate some connection for onion use.
 *
 * If status is 1, allocate some connections. if status is 0, don't.
 *
 * return 0 on success.
 * return -1 on failure.
 */
int set_tcp_onion_status(TCP_Connections *tcp_c, bool status)
{
    if (tcp_c->onion_status == status) {
        return -1;
    }

    if (status) {
        unsigned int i;

        for (i = 0; i < tcp_c->tcp_connections_length; ++i) {
            TCP_con *tcp_con = get_tcp_connection(tcp_c, i);

            if (tcp_con) {
                if (tcp_con->status == TCP_CONN_CONNECTED && !tcp_con->onion) {
                    ++tcp_c->onion_num_conns;
                    tcp_con->onion = 1;
                }
            }

            if (tcp_c->onion_num_conns >= NUM_ONION_TCP_CONNECTIONS) {
                break;
            }
        }

        if (tcp_c->onion_num_conns < NUM_ONION_TCP_CONNECTIONS) {
            unsigned int wakeup = NUM_ONION_TCP_CONNECTIONS - tcp_c->onion_num_conns;

            for (i = 0; i < tcp_c->tcp_connections_length; ++i) {
                TCP_con *tcp_con = get_tcp_connection(tcp_c, i);

                if (tcp_con) {
                    if (tcp_con->status == TCP_CONN_SLEEPING) {
                        tcp_con->unsleep = 1;
                    }
                }

                if (!wakeup) {
                    break;
                }
            }
        }

        tcp_c->onion_status = 1;
    } else {
        unsigned int i;

        for (i = 0; i < tcp_c->tcp_connections_length; ++i) {
            TCP_con *tcp_con = get_tcp_connection(tcp_c, i);

            if (tcp_con) {
                if (tcp_con->onion) {
                    --tcp_c->onion_num_conns;
                    tcp_con->onion = 0;
                }
            }
        }

        tcp_c->onion_status = 0;
    }

    return 0;
}

/* Returns a new TCP_Connections object associated with the secret_key.
 *
 * In order for others to connect to this instance new_tcp_connection_to() must be called with the
 * public_key associated with secret_key.
 *
 * Returns NULL on failure.
 */
TCP_Connections *new_tcp_connections(const uint8_t *secret_key, TCP_Proxy_Info *proxy_info)
{
    if (secret_key == NULL) {
        return NULL;
    }

    TCP_Connections *temp = (TCP_Connections *)calloc(1, sizeof(TCP_Connections));

    if (temp == NULL) {
        return NULL;
    }

    memcpy(temp->self_secret_key, secret_key, CRYPTO_SECRET_KEY_SIZE);
    crypto_derive_public_key(temp->self_public_key, temp->self_secret_key);
    temp->proxy_info = *proxy_info;

    return temp;
}

static void do_tcp_conns(TCP_Connections *tcp_c, void *userdata)
{
    unsigned int i;

    for (i = 0; i < tcp_c->tcp_connections_length; ++i) {
        TCP_con *tcp_con = get_tcp_connection(tcp_c, i);

        if (tcp_con) {
            if (tcp_con->status != TCP_CONN_SLEEPING) {
                do_TCP_connection(tcp_con->connection, userdata);

                /* callbacks can change TCP connection address. */
                tcp_con = get_tcp_connection(tcp_c, i);

                // Make sure the TCP connection wasn't dropped in any of the callbacks.
                assert(tcp_con != NULL);

                if (tcp_con->connection->status == TCP_CLIENT_DISCONNECTED) {
                    if (tcp_con->status == TCP_CONN_CONNECTED) {
                        reconnect_tcp_relay_connection(tcp_c, i);
                    } else {
                        kill_tcp_relay_connection(tcp_c, i);
                    }

                    continue;
                }

                if (tcp_con->status == TCP_CONN_VALID && tcp_con->connection->status == TCP_CLIENT_CONFIRMED) {
                    tcp_relay_on_online(tcp_c, i);
                }

                if (tcp_con->status == TCP_CONN_CONNECTED && !tcp_con->onion && tcp_con->lock_count
                        && tcp_con->lock_count == tcp_con->sleep_count
                        && is_timeout(tcp_con->connected_time, TCP_CONNECTION_ANNOUNCE_TIMEOUT)) {
                    sleep_tcp_relay_connection(tcp_c, i);
                }
            }

            if (tcp_con->status == TCP_CONN_SLEEPING && tcp_con->unsleep) {
                unsleep_tcp_relay_connection(tcp_c, i);
            }
        }
    }
}

static void kill_nonused_tcp(TCP_Connections *tcp_c)
{
    if (tcp_c->tcp_connections_length == 0) {
        return;
    }

    unsigned int i, num_online = 0, num_kill = 0, to_kill[tcp_c->tcp_connections_length];

    for (i = 0; i < tcp_c->tcp_connections_length; ++i) {
        TCP_con *tcp_con = get_tcp_connection(tcp_c, i);

        if (tcp_con) {
            if (tcp_con->status == TCP_CONN_CONNECTED) {
                if (!tcp_con->onion && !tcp_con->lock_count && is_timeout(tcp_con->connected_time, TCP_CONNECTION_ANNOUNCE_TIMEOUT)) {
                    to_kill[num_kill] = i;
                    ++num_kill;
                }

                ++num_online;
            }
        }
    }

    if (num_online <= RECOMMENDED_TCP_CONNECTIONS_FRIENDS) {
        return;
<<<<<<< HEAD
    }

    unsigned int n = num_online - RECOMMENDED_FRIEND_TCP_CONNECTIONS;
=======
    } else {
        unsigned int n = num_online - RECOMMENDED_TCP_CONNECTIONS_FRIENDS;
>>>>>>> 802ca41f

    if (n < num_kill) {
        num_kill = n;
    }

    for (i = 0; i < num_kill; ++i) {
        kill_tcp_relay_connection(tcp_c, to_kill[i]);
    }
}

void do_tcp_connections(TCP_Connections *tcp_c, void *userdata)
{
    do_tcp_conns(tcp_c, userdata);
    kill_nonused_tcp(tcp_c);
}

void kill_tcp_connections(TCP_Connections *tcp_c)
{
    unsigned int i;

    for (i = 0; i < tcp_c->tcp_connections_length; ++i) {
        kill_TCP_connection(tcp_c->tcp_connections[i].connection);
    }

    free(tcp_c->tcp_connections);
    free(tcp_c->connections);
    free(tcp_c);
}<|MERGE_RESOLUTION|>--- conflicted
+++ resolved
@@ -59,7 +59,6 @@
     bool onion_status;
     uint16_t onion_num_conns;
 };
-
 
 const uint8_t *tcp_connections_public_key(const TCP_Connections *tcp_c)
 {
@@ -606,16 +605,7 @@
         return -1;
     }
 
-<<<<<<< HEAD
-    unsigned int i;
-=======
-        for (i = 0; i < MAX_TCP_CONNECTIONS_FRIENDS; ++i) {
-            if (con_to->connections[i].tcp_connection) {
-                unsigned int tcp_connections_number = con_to->connections[i].tcp_connection - 1;
-                TCP_con *tcp_con = get_tcp_connection(tcp_c, tcp_connections_number);
->>>>>>> 802ca41f
-
-    for (i = 0; i < MAX_FRIEND_TCP_CONNECTIONS; ++i) {
+    for (unsigned i = 0; i < MAX_TCP_CONNECTIONS_FRIENDS; ++i) {
         if (con_to->connections[i].tcp_connection) {
             unsigned int tcp_connections_number = con_to->connections[i].tcp_connection - 1;
             TCP_con *tcp_con = get_tcp_connection(tcp_c, tcp_connections_number);
@@ -1227,16 +1217,9 @@
 
     if (tcp_connections_number != -1) {
         return add_tcp_number_relay_connection(tcp_c, connections_number, tcp_connections_number);
-<<<<<<< HEAD
-    }
-=======
-    } else {
-        if (online_tcp_connection_from_conn(con_to) >= RECOMMENDED_TCP_CONNECTIONS_FRIENDS) {
-            return -1;
-        }
->>>>>>> 802ca41f
-
-    if (online_tcp_connection_from_conn(con_to) >= RECOMMENDED_FRIEND_TCP_CONNECTIONS) {
+    }
+
+    if (online_tcp_connection_from_conn(con_to) >= RECOMMENDED_TCP_CONNECTIONS_FRIENDS) {
         return -1;
     }
 
@@ -1469,14 +1452,9 @@
 
     if (num_online <= RECOMMENDED_TCP_CONNECTIONS_FRIENDS) {
         return;
-<<<<<<< HEAD
-    }
-
-    unsigned int n = num_online - RECOMMENDED_FRIEND_TCP_CONNECTIONS;
-=======
-    } else {
-        unsigned int n = num_online - RECOMMENDED_TCP_CONNECTIONS_FRIENDS;
->>>>>>> 802ca41f
+    }
+
+    unsigned int n = num_online - RECOMMENDED_TCP_CONNECTIONS_FRIENDS;
 
     if (n < num_kill) {
         num_kill = n;
