--- conflicted
+++ resolved
@@ -73,7 +73,6 @@
 int load_state(load_state_callback_func load_state_callback, void *outer,
                const uint8_t *data, uint32_t length, uint16_t cookie_inner);
 
-<<<<<<< HEAD
 /* Converts 8 bytes to uint64_t */
 void bytes_to_U64(uint64_t *dest, const uint8_t *bytes);
 
@@ -85,8 +84,7 @@
 
 /* Convert uint32_t to byte string of size 4 */
 void U32_to_bytes(uint8_t *dest, uint32_t value);
-=======
+
 int create_recursive_mutex(pthread_mutex_t *mutex);
->>>>>>> ee0f0693
 
 #endif /* __UTIL_H__ */