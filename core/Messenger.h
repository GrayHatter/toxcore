/* Messenger.h
 *
 * An implementation of a simple text chat only messenger on the tox network core.
 *
 * NOTE: All the text in the messages must be encoded using UTF-8
 *
 *  Copyright (C) 2013 Tox project All Rights Reserved.
 *
 *  This file is part of Tox.
 *
 *  Tox is free software: you can redistribute it and/or modify
 *  it under the terms of the GNU General Public License as published by
 *  the Free Software Foundation, either version 3 of the License, or
 *  (at your option) any later version.
 *
 *  Tox is distributed in the hope that it will be useful,
 *  but WITHOUT ANY WARRANTY; without even the implied warranty of
 *  MERCHANTABILITY or FITNESS FOR A PARTICULAR PURPOSE.  See the
 *  GNU General Public License for more details.
 *
 *  You should have received a copy of the GNU General Public License
 *  along with Tox.  If not, see <http://www.gnu.org/licenses/>.
 *
 */

#ifndef MESSENGER_H
#define MESSENGER_H

#include "net_crypto.h"
#include "DHT.h"
#include "friend_requests.h"
#include "LAN_discovery.h"

#ifdef __cplusplus
extern "C" {
#endif

#define MAX_NAME_LENGTH 128
#define MAX_STATUSMESSAGE_LENGTH 128

#define PACKET_ID_NICKNAME 48
<<<<<<< HEAD
#define PACKET_ID_STATUSMESSAGE 49
#define PACKET_ID_USERSTATUS 50
=======
#define PACKET_ID_USERSTATUS 49
#define PACKET_ID_RECEIPT 65
>>>>>>> 81fccf68
#define PACKET_ID_MESSAGE 64

/* status definitions */
#define FRIEND_ONLINE 4
#define FRIEND_CONFIRMED 3
#define FRIEND_REQUESTED 2
#define FRIEND_ADDED 1
#define NOFRIEND 0

/* errors for m_addfriend
 *  FAERR - Friend Add Error */
#define FAERR_TOOLONG -1
#define FAERR_NOMESSAGE -2
#define FAERR_OWNKEY -3
#define FAERR_ALREADYSENT -4
#define FAERR_UNKNOWN -5

/* don't assume MAX_STATUSMESSAGE_LENGTH will stay at 128, it may be increased
    to an absurdly large number later */

/* USERSTATUS
 * Represents userstatuses someone can have. */

typedef enum {
    USERSTATUS_NONE,
    USERSTATUS_AWAY,
    USERSTATUS_BUSY,
    USERSTATUS_INVALID
} USERSTATUS;

/*
 * add a friend
 * set the data that will be sent along with friend request
 * client_id is the client id of the friend
 * data is the data and length is the length
 * returns the friend number if success
 * return -1 if message length is too long
 * return -2 if no message (message length must be >= 1 byte)
 * return -3 if user's own key
 * return -4 if friend request already sent or already a friend
 * return -5 for unknown error
 */
int m_addfriend(uint8_t *client_id, uint8_t *data, uint16_t length);


/* add a friend without sending a friendrequest.
    returns the friend number if success
    return -1 if failure. */
int m_addfriend_norequest(uint8_t *client_id);

/* return the friend id associated to that client id.
    return -1 if no such friend */
int getfriend_id(uint8_t *client_id);

/* copies the public key associated to that friend id into client_id buffer.
    make sure that client_id is of size CLIENT_ID_SIZE.
    return 0 if success
    return -1 if failure */
int getclient_id(int friend_id, uint8_t *client_id);

/* remove a friend */
int m_delfriend(int friendnumber);

/* return 4 if friend is online
    return 3 if friend is confirmed
    return 2 if the friend request was sent
    return 1 if the friend was added
    return 0 if there is no friend with that number */
int m_friendstatus(int friendnumber);

/* send a text chat message to an online friend
    returns the message id if packet was successfully put into the send queue
    return 0 if it was not
    you will want to retain the return value, it will be passed to your read receipt callback
    if one is received.
    m_sendmessage_withid will send a message with the id of your choosing,
    however we can generate an id for you by calling plain m_sendmessage. */
uint32_t m_sendmessage(int friendnumber, uint8_t *message, uint32_t length);
uint32_t m_sendmessage_withid(int friendnumber, uint32_t theid, uint8_t *message, uint32_t length);

/* Set our nickname
   name must be a string of maximum MAX_NAME_LENGTH length.
   length must be at least 1 byte
   length is the length of name with the NULL terminator
   return 0 if success
   return -1 if failure */
int setname(uint8_t *name, uint16_t length);

/* get our nickname
   put it in name
   return the length of the name*/
uint16_t getself_name(uint8_t *name);

/* get name of friendnumber
    put it in name
    name needs to be a valid memory location with a size of at least MAX_NAME_LENGTH (128) bytes.
    return 0 if success
    return -1 if failure */
int getname(int friendnumber, uint8_t *name);

/* set our user status
    you are responsible for freeing status after
    returns 0 on success, -1 on failure */
int m_set_statusmessage(uint8_t *status, uint16_t length);
int m_set_userstatus(USERSTATUS status);

/* return the length of friendnumber's status message,
    including null
    pass it into malloc */
int m_get_statusmessage_size(int friendnumber);

/* copy friendnumber's status message into buf, truncating if size is over maxlen
    get the size you need to allocate from m_get_statusmessage_size
    The self variant will copy our own status message. */
int m_copy_statusmessage(int friendnumber, uint8_t *buf, uint32_t maxlen);
int m_copy_self_statusmessage(uint8_t *buf, uint32_t maxlen);

/* Return one of USERSTATUS values.
 * Values unknown to your application should be represented as USERSTATUS_NONE.
 * As above, the self variant will return our own USERSTATUS.
 * If friendnumber is invalid, this shall return USERSTATUS_INVALID. */
USERSTATUS m_get_userstatus(int friendnumber);
USERSTATUS m_get_self_userstatus(void);

/* Sets whether we send read receipts for friendnumber.
 * This function is not lazy, and it will fail if yesno is not (0 or 1).*/
void m_set_sends_receipts(int friendnumber, int yesno);

/* set the function that will be executed when a friend request is received.
    function format is function(uint8_t * public_key, uint8_t * data, uint16_t length) */
void m_callback_friendrequest(void (*function)(uint8_t *, uint8_t *, uint16_t));

/* set the function that will be executed when a message from a friend is received.
    function format is: function(int friendnumber, uint8_t * message, uint32_t length) */
void m_callback_friendmessage(void (*function)(int, uint8_t *, uint16_t));

/* set the callback for name changes
    function(int friendnumber, uint8_t *newname, uint16_t length)
    you are not responsible for freeing newname */
void m_callback_namechange(void (*function)(int, uint8_t *, uint16_t));

/* set the callback for status message changes
    function(int friendnumber, uint8_t *newstatus, uint16_t length)
    you are not responsible for freeing newstatus */
void m_callback_statusmessage(void (*function)(int, uint8_t *, uint16_t));

/* set the callback for read receipts
    function(int friendnumber, uint32_t receipt)
    if you are keeping a record of returns from m_sendmessage,
    receipt might be one of those values, and that means the message
    has been received on the other side. since core doesn't
    track ids for you, receipt may not correspond to any message
    in that case, you should discard it. */
void m_callback_read_receipt(void (*function)(int, uint32_t));

/* run this at startup
    returns 0 if no connection problems
    returns -1 if there are problems */
int initMessenger(void);

/* the main loop that needs to be run at least 200 times per second */
void doMessenger(void);

/* SAVING AND LOADING FUNCTIONS: */

/* returns the size of the messenger data (for saving) */
uint32_t Messenger_size(void);

/* save the messenger in data (must be allocated memory of size Messenger_size()) */
void Messenger_save(uint8_t *data);

/* load the messenger from data of size length */
int Messenger_load(uint8_t *data, uint32_t length);

#ifdef __cplusplus
}
#endif

#endif<|MERGE_RESOLUTION|>--- conflicted
+++ resolved
@@ -39,13 +39,9 @@
 #define MAX_STATUSMESSAGE_LENGTH 128
 
 #define PACKET_ID_NICKNAME 48
-<<<<<<< HEAD
 #define PACKET_ID_STATUSMESSAGE 49
 #define PACKET_ID_USERSTATUS 50
-=======
-#define PACKET_ID_USERSTATUS 49
 #define PACKET_ID_RECEIPT 65
->>>>>>> 81fccf68
 #define PACKET_ID_MESSAGE 64
 
 /* status definitions */
