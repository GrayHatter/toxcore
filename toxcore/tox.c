/* tox.c
 *
 * The Tox public API.
 *
 *  Copyright (C) 2013 Tox project All Rights Reserved.
 *
 *  This file is part of Tox.
 *
 *  Tox is free software: you can redistribute it and/or modify
 *  it under the terms of the GNU General Public License as published by
 *  the Free Software Foundation, either version 3 of the License, or
 *  (at your option) any later version.
 *
 *  Tox is distributed in the hope that it will be useful,
 *  but WITHOUT ANY WARRANTY; without even the implied warranty of
 *  MERCHANTABILITY or FITNESS FOR A PARTICULAR PURPOSE.  See the
 *  GNU General Public License for more details.
 *
 *  You should have received a copy of the GNU General Public License
 *  along with Tox.  If not, see <http://www.gnu.org/licenses/>.
 *
 */

#ifdef HAVE_CONFIG_H
#include "config.h"
#endif

#include "Messenger.h"
#include "logger.h"
#include "group_chats.h"

#include "../toxencryptsave/defines.h"

#define TOX_DEFINED
typedef struct Messenger Tox;

#include "tox.h"

#define SET_ERROR_PARAMETER(param, x) {if(param) {*param = x;}}

#if TOX_HASH_LENGTH != crypto_hash_sha256_BYTES
#error TOX_HASH_LENGTH is assumed to be equal to crypto_hash_sha256_BYTES
#endif

#if FILE_ID_LENGTH != crypto_box_KEYBYTES
#error FILE_ID_LENGTH is assumed to be equal to crypto_box_KEYBYTES
#endif

#if TOX_FILE_ID_LENGTH != crypto_box_KEYBYTES
#error TOX_FILE_ID_LENGTH is assumed to be equal to crypto_box_KEYBYTES
#endif

#if TOX_FILE_ID_LENGTH != TOX_HASH_LENGTH
#error TOX_FILE_ID_LENGTH is assumed to be equal to TOX_HASH_LENGTH
#endif

#if TOX_PUBLIC_KEY_SIZE != crypto_box_PUBLICKEYBYTES
#error TOX_PUBLIC_KEY_SIZE is assumed to be equal to crypto_box_PUBLICKEYBYTES
#endif

#if TOX_SECRET_KEY_SIZE != crypto_box_SECRETKEYBYTES
#error TOX_SECRET_KEY_SIZE is assumed to be equal to crypto_box_SECRETKEYBYTES
#endif

#if TOX_MAX_NAME_LENGTH != MAX_NAME_LENGTH
#error TOX_MAX_NAME_LENGTH is assumed to be equal to MAX_NAME_LENGTH
#endif

#if TOX_MAX_STATUS_MESSAGE_LENGTH != MAX_STATUSMESSAGE_LENGTH
#error TOX_MAX_STATUS_MESSAGE_LENGTH is assumed to be equal to MAX_STATUSMESSAGE_LENGTH
#endif

uint32_t tox_version_major(void)
{
    return 0;
}

uint32_t tox_version_minor(void)
{
    return 0;
}

uint32_t tox_version_patch(void)
{
    return 0;
}

bool tox_version_is_compatible(uint32_t major, uint32_t minor, uint32_t patch)
{
    //TODO
    return 1;
}


void tox_options_default(struct Tox_Options *options)
{
    if (options) {
        memset(options, 0, sizeof(struct Tox_Options));
        options->ipv6_enabled = 1;
        options->udp_enabled = 1;
        options->proxy_type = TOX_PROXY_TYPE_NONE;
    }
}

struct Tox_Options *tox_options_new(TOX_ERR_OPTIONS_NEW *error)
{
    struct Tox_Options *options = calloc(sizeof(struct Tox_Options), 1);

    if (options) {
        tox_options_default(options);
        SET_ERROR_PARAMETER(error, TOX_ERR_OPTIONS_NEW_OK);
        return options;
    }

    SET_ERROR_PARAMETER(error, TOX_ERR_OPTIONS_NEW_MALLOC);
    return NULL;
}

void tox_options_free(struct Tox_Options *options)
{
    free(options);
}

Tox *tox_new(const struct Tox_Options *options, const uint8_t *data, size_t length, TOX_ERR_NEW *error)
{
    if (!logger_get_global())
        logger_set_global(logger_new(LOGGER_OUTPUT_FILE, LOGGER_LEVEL, "toxcore"));

<<<<<<< HEAD
    if (setname(m, name, length) == 0) {
        return 0;
=======
    if (data == NULL && length != 0) {
        SET_ERROR_PARAMETER(error, TOX_ERR_NEW_NULL);
        return NULL;
    }

    if (data && length) {
        if (length < TOX_ENC_SAVE_MAGIC_LENGTH) {
            SET_ERROR_PARAMETER(error, TOX_ERR_NEW_LOAD_BAD_FORMAT);
            return NULL;
        }

        if (memcmp(data, TOX_ENC_SAVE_MAGIC_NUMBER, TOX_ENC_SAVE_MAGIC_LENGTH) == 0) {
            SET_ERROR_PARAMETER(error, TOX_ERR_NEW_LOAD_ENCRYPTED);
            return NULL;
        }
    }

    Messenger_Options m_options = {0};

    if (options == NULL) {
        m_options.ipv6enabled = TOX_ENABLE_IPV6_DEFAULT;
>>>>>>> e888b89a
    } else {
        m_options.ipv6enabled = options->ipv6_enabled;
        m_options.udp_disabled = !options->udp_enabled;
        m_options.port_range[0] = options->start_port;
        m_options.port_range[1] = options->end_port;

        switch (options->proxy_type) {
            case TOX_PROXY_TYPE_HTTP:
                m_options.proxy_info.proxy_type = TCP_PROXY_HTTP;
                break;

            case TOX_PROXY_TYPE_SOCKS5:
                m_options.proxy_info.proxy_type = TCP_PROXY_SOCKS5;
                break;

            case TOX_PROXY_TYPE_NONE:
                m_options.proxy_info.proxy_type = TCP_PROXY_NONE;
                break;

            default:
                SET_ERROR_PARAMETER(error, TOX_ERR_NEW_PROXY_BAD_TYPE);
                return NULL;
        }

        if (m_options.proxy_info.proxy_type != TCP_PROXY_NONE) {
            if (options->proxy_port == 0) {
                SET_ERROR_PARAMETER(error, TOX_ERR_NEW_PROXY_BAD_PORT);
                return NULL;
            }

            ip_init(&m_options.proxy_info.ip_port.ip, m_options.ipv6enabled);

            if (m_options.ipv6enabled)
                m_options.proxy_info.ip_port.ip.family = AF_UNSPEC;

            if (!addr_resolve_or_parse_ip(options->proxy_host, &m_options.proxy_info.ip_port.ip, NULL)) {
                SET_ERROR_PARAMETER(error, TOX_ERR_NEW_PROXY_BAD_HOST);
                //TODO: TOX_ERR_NEW_PROXY_NOT_FOUND if domain.
                return NULL;
            }

            m_options.proxy_info.ip_port.port = htons(options->proxy_port);
        }
    }

    unsigned int m_error;
    Messenger *m = new_messenger(&m_options, &m_error);

    if (!new_groupchats(m)) {
        kill_messenger(m);

        if (m_error == MESSENGER_ERROR_PORT) {
            SET_ERROR_PARAMETER(error, TOX_ERR_NEW_PORT_ALLOC);
        } else {
            SET_ERROR_PARAMETER(error, TOX_ERR_NEW_MALLOC);
        }

        return NULL;
    }

    if (data && length && messenger_load(m, data, length) == -1) {
        SET_ERROR_PARAMETER(error, TOX_ERR_NEW_LOAD_BAD_FORMAT);
    } else {
        SET_ERROR_PARAMETER(error, TOX_ERR_NEW_OK);
    }

    return m;
}

void tox_kill(Tox *tox)
{
    Messenger *m = tox;
    kill_groupchats(m->group_chat_object);
    kill_messenger(m);
    logger_kill_global();
}

size_t tox_get_savedata_size(const Tox *tox)
{
    const Messenger *m = tox;
    return messenger_size(m);
}

void tox_get_savedata(const Tox *tox, uint8_t *data)
{
    if (data) {
        const Messenger *m = tox;
        messenger_save(m, data);
    }
}

static int address_to_ip(Messenger *m, const char *address, IP_Port *ip_port, IP_Port *ip_port_v4)
{
    if (!addr_parse_ip(address, &ip_port->ip)) {
        if (m->options.udp_disabled) { /* Disable DNS when udp is disabled. */
            return -1;
        }

        IP *ip_extra = NULL;
        ip_init(&ip_port->ip, m->options.ipv6enabled);

        if (m->options.ipv6enabled && ip_port_v4) {
            /* setup for getting BOTH: an IPv6 AND an IPv4 address */
            ip_port->ip.family = AF_UNSPEC;
            ip_reset(&ip_port_v4->ip);
            ip_extra = &ip_port_v4->ip;
        }

        if (!addr_resolve(address, &ip_port->ip, ip_extra)) {
            return -1;
        }
    }

    return 0;
}

bool tox_bootstrap(Tox *tox, const char *address, uint16_t port, const uint8_t *public_key, TOX_ERR_BOOTSTRAP *error)
{
    if (!address || !public_key) {
        SET_ERROR_PARAMETER(error, TOX_ERR_BOOTSTRAP_NULL);
        return 0;
    }

    Messenger *m = tox;
    bool ret = tox_add_tcp_relay(tox, address, port, public_key, error);

    if (!ret) {
        return 0;
    }

    if (m->options.udp_disabled) {
        return ret;
    } else { /* DHT only works on UDP. */
        if (DHT_bootstrap_from_address(m->dht, address, m->options.ipv6enabled, htons(port), public_key) == 0) {
            SET_ERROR_PARAMETER(error, TOX_ERR_BOOTSTRAP_BAD_HOST);
            return 0;
        }

        SET_ERROR_PARAMETER(error, TOX_ERR_BOOTSTRAP_OK);
        return 1;
    }
}

bool tox_add_tcp_relay(Tox *tox, const char *address, uint16_t port, const uint8_t *public_key,
                       TOX_ERR_BOOTSTRAP *error)
{
    if (!address || !public_key) {
        SET_ERROR_PARAMETER(error, TOX_ERR_BOOTSTRAP_NULL);
        return 0;
    }

    Messenger *m = tox;
    IP_Port ip_port, ip_port_v4;

    if (port == 0) {
        SET_ERROR_PARAMETER(error, TOX_ERR_BOOTSTRAP_BAD_PORT);
        return 0;
    }

    if (address_to_ip(m, address, &ip_port, &ip_port_v4) == -1) {
        SET_ERROR_PARAMETER(error, TOX_ERR_BOOTSTRAP_BAD_HOST);
        return 0;
    }

    ip_port.port = htons(port);
    add_tcp_relay(m->net_crypto, ip_port, public_key);
    onion_add_bs_path_node(m->onion_c, ip_port, public_key); //TODO: move this

    SET_ERROR_PARAMETER(error, TOX_ERR_BOOTSTRAP_OK);
    return 1;
}

TOX_CONNECTION tox_self_get_connection_status(const Tox *tox)
{
    const Messenger *m = tox;

    unsigned int ret = onion_connection_status(m->onion_c);

    if (ret == 2) {
        return TOX_CONNECTION_UDP;
    } else if (ret == 1) {
        return TOX_CONNECTION_TCP;
    } else {
        return TOX_CONNECTION_NONE;
    }
}


void tox_callback_self_connection_status(Tox *tox, tox_self_connection_status_cb *function, void *user_data)
{
    Messenger *m = tox;
    m_callback_core_connection(m, function, user_data);
}

uint32_t tox_iteration_interval(const Tox *tox)
{
    const Messenger *m = tox;
    return messenger_run_interval(m);
}

void tox_iterate(Tox *tox)
{
    Messenger *m = tox;
    do_messenger(m);
    do_groupchats(m->group_chat_object);
}

void tox_self_get_address(const Tox *tox, uint8_t *address)
{
    if (address) {
        const Messenger *m = tox;
        getaddress(m, address);
    }
}

void tox_self_set_nospam(Tox *tox, uint32_t nospam)
{
    Messenger *m = tox;
    set_nospam(&(m->fr), nospam);
}

uint32_t tox_self_get_nospam(const Tox *tox)
{
    const Messenger *m = tox;
    return get_nospam(&(m->fr));
}

void tox_self_get_public_key(const Tox *tox, uint8_t *public_key)
{
    const Messenger *m = tox;

    if (public_key)
        memcpy(public_key, m->net_crypto->self_public_key, crypto_box_PUBLICKEYBYTES);
}

void tox_self_get_secret_key(const Tox *tox, uint8_t *secret_key)
{
    const Messenger *m = tox;

    if (secret_key)
        memcpy(secret_key, m->net_crypto->self_secret_key, crypto_box_SECRETKEYBYTES);
}

bool tox_self_set_name(Tox *tox, const uint8_t *name, size_t length, TOX_ERR_SET_INFO *error)
{
    if (!name && length != 0) {
        SET_ERROR_PARAMETER(error, TOX_ERR_SET_INFO_NULL);
        return 0;
    }

    Messenger *m = tox;

    if (setname(m, name, length) == 0) {
        //TODO: function to set different per group names?
        send_name_all_groups(m->group_chat_object);
        SET_ERROR_PARAMETER(error, TOX_ERR_SET_INFO_OK);
        return 1;
    } else {
        SET_ERROR_PARAMETER(error, TOX_ERR_SET_INFO_TOO_LONG);
        return 0;
    }
}

size_t tox_self_get_name_size(const Tox *tox)
{
    const Messenger *m = tox;
    return m_get_self_name_size(m);
}

void tox_self_get_name(const Tox *tox, uint8_t *name)
{
    if (name) {
        const Messenger *m = tox;
        getself_name(m, name);
    }
}

bool tox_self_set_status_message(Tox *tox, const uint8_t *status, size_t length, TOX_ERR_SET_INFO *error)
{
    if (!status && length != 0) {
        SET_ERROR_PARAMETER(error, TOX_ERR_SET_INFO_NULL);
        return 0;
    }

    Messenger *m = tox;

    if (m_set_statusmessage(m, status, length) == 0) {
        SET_ERROR_PARAMETER(error, TOX_ERR_SET_INFO_OK);
        return 1;
    } else {
        SET_ERROR_PARAMETER(error, TOX_ERR_SET_INFO_TOO_LONG);
        return 0;
    }
}

size_t tox_self_get_status_message_size(const Tox *tox)
{
    const Messenger *m = tox;
    return m_get_self_statusmessage_size(m);
}

void tox_self_get_status_message(const Tox *tox, uint8_t *status)
{
    if (status) {
        const Messenger *m = tox;
        m_copy_self_statusmessage(m, status);
    }
}

void tox_self_set_status(Tox *tox, TOX_USER_STATUS user_status)
{
    Messenger *m = tox;
    m_set_userstatus(m, user_status);
}

TOX_USER_STATUS tox_self_get_status(const Tox *tox)
{
    const Messenger *m = tox;
    return m_get_self_userstatus(m);
}

static void set_friend_error(int32_t ret, TOX_ERR_FRIEND_ADD *error)
{
    switch (ret) {
        case FAERR_TOOLONG:
            SET_ERROR_PARAMETER(error, TOX_ERR_FRIEND_ADD_TOO_LONG);
            break;

        case FAERR_NOMESSAGE:
            SET_ERROR_PARAMETER(error, TOX_ERR_FRIEND_ADD_NO_MESSAGE);
            break;

        case FAERR_OWNKEY:
            SET_ERROR_PARAMETER(error, TOX_ERR_FRIEND_ADD_OWN_KEY);
            break;

        case FAERR_ALREADYSENT:
            SET_ERROR_PARAMETER(error, TOX_ERR_FRIEND_ADD_ALREADY_SENT);
            break;

        case FAERR_BADCHECKSUM:
            SET_ERROR_PARAMETER(error, TOX_ERR_FRIEND_ADD_BAD_CHECKSUM);
            break;

        case FAERR_SETNEWNOSPAM:
            SET_ERROR_PARAMETER(error, TOX_ERR_FRIEND_ADD_SET_NEW_NOSPAM);
            break;

        case FAERR_NOMEM:
            SET_ERROR_PARAMETER(error, TOX_ERR_FRIEND_ADD_MALLOC);
            break;

    }
}

uint32_t tox_friend_add(Tox *tox, const uint8_t *address, const uint8_t *message, size_t length,
                        TOX_ERR_FRIEND_ADD *error)
{
    if (!address || !message) {
        SET_ERROR_PARAMETER(error, TOX_ERR_FRIEND_ADD_NULL);
        return UINT32_MAX;
    }

    Messenger *m = tox;
    int32_t ret = m_addfriend(m, address, message, length);

    if (ret >= 0) {
        SET_ERROR_PARAMETER(error, TOX_ERR_FRIEND_ADD_OK);
        return ret;
    }

    set_friend_error(ret, error);
    return UINT32_MAX;
}

uint32_t tox_friend_add_norequest(Tox *tox, const uint8_t *public_key, TOX_ERR_FRIEND_ADD *error)
{
<<<<<<< HEAD
    Messenger *m = tox;
    return custom_lossless_packet_registerhandler(m, friendnumber, byte, packet_handler_callback, object);
}

/* Function to send custom lossless packets.
 * First byte of data must be in the range: 160-191.
 *
 * return -1 on failure.
 * return 0 on success.
 */
int tox_send_lossless_packet(const Tox *tox, int32_t friendnumber, const uint8_t *data, uint32_t length)
{
    const Messenger *m = tox;
    return send_custom_lossless_packet(m, friendnumber, data, length);
}

/****************FILE SENDING FUNCTIONS*****************/
=======
    if (!public_key) {
        SET_ERROR_PARAMETER(error, TOX_ERR_FRIEND_ADD_NULL);
        return UINT32_MAX;
    }

    Messenger *m = tox;
    int32_t ret = m_addfriend_norequest(m, public_key);

    if (ret >= 0) {
        SET_ERROR_PARAMETER(error, TOX_ERR_FRIEND_ADD_OK);
        return ret;
    }

    set_friend_error(ret, error);
    return UINT32_MAX;
}

bool tox_friend_delete(Tox *tox, uint32_t friend_number, TOX_ERR_FRIEND_DELETE *error)
{
    Messenger *m = tox;
    int ret = m_delfriend(m, friend_number);

    //TODO handle if realloc fails?
    if (ret == -1) {
        SET_ERROR_PARAMETER(error, TOX_ERR_FRIEND_DELETE_FRIEND_NOT_FOUND);
        return 0;
    }

    SET_ERROR_PARAMETER(error, TOX_ERR_FRIEND_DELETE_OK);
    return 1;
}

uint32_t tox_friend_by_public_key(const Tox *tox, const uint8_t *public_key, TOX_ERR_FRIEND_BY_PUBLIC_KEY *error)
{
    if (!public_key) {
        SET_ERROR_PARAMETER(error, TOX_ERR_FRIEND_BY_PUBLIC_KEY_NULL);
        return UINT32_MAX;
    }

    const Messenger *m = tox;
    int32_t ret = getfriend_id(m, public_key);

    if (ret == -1) {
        SET_ERROR_PARAMETER(error, TOX_ERR_FRIEND_BY_PUBLIC_KEY_NOT_FOUND);
        return UINT32_MAX;
    }

    SET_ERROR_PARAMETER(error, TOX_ERR_FRIEND_BY_PUBLIC_KEY_OK);
    return ret;
}

bool tox_friend_get_public_key(const Tox *tox, uint32_t friend_number, uint8_t *public_key,
                               TOX_ERR_FRIEND_GET_PUBLIC_KEY *error)
{
    if (!public_key) {
        return 0;
    }

    const Messenger *m = tox;

    if (get_real_pk(m, friend_number, public_key) == -1) {
        SET_ERROR_PARAMETER(error, TOX_ERR_FRIEND_GET_PUBLIC_KEY_FRIEND_NOT_FOUND);
        return 0;
    }

    SET_ERROR_PARAMETER(error, TOX_ERR_FRIEND_GET_PUBLIC_KEY_OK);
    return 1;
}

bool tox_friend_exists(const Tox *tox, uint32_t friend_number)
{
    const Messenger *m = tox;
    return m_friend_exists(m, friend_number);
}

size_t tox_self_get_friend_list_size(const Tox *tox)
{
    const Messenger *m = tox;
    return count_friendlist(m);
}

void tox_self_get_friend_list(const Tox *tox, uint32_t *list)
{
    if (list) {
        const Messenger *m = tox;
        //TODO: size parameter?
        copy_friendlist(m, list, tox_self_get_friend_list_size(tox));
    }
}

size_t tox_friend_get_name_size(const Tox *tox, uint32_t friend_number, TOX_ERR_FRIEND_QUERY *error)
{
    const Messenger *m = tox;
    int ret = m_get_name_size(m, friend_number);

    if (ret == -1) {
        SET_ERROR_PARAMETER(error, TOX_ERR_FRIEND_QUERY_FRIEND_NOT_FOUND);
        return SIZE_MAX;
    }

    SET_ERROR_PARAMETER(error, TOX_ERR_FRIEND_QUERY_OK);
    return ret;
}

bool tox_friend_get_name(const Tox *tox, uint32_t friend_number, uint8_t *name, TOX_ERR_FRIEND_QUERY *error)
{
    if (!name) {
        SET_ERROR_PARAMETER(error, TOX_ERR_FRIEND_QUERY_NULL);
        return 0;
    }

    const Messenger *m = tox;
    int ret = getname(m, friend_number, name);

    if (ret == -1) {
        SET_ERROR_PARAMETER(error, TOX_ERR_FRIEND_QUERY_FRIEND_NOT_FOUND);
        return 0;
    }

    SET_ERROR_PARAMETER(error, TOX_ERR_FRIEND_QUERY_OK);
    return 1;
}

void tox_callback_friend_name(Tox *tox, tox_friend_name_cb *function, void *user_data)
{
    Messenger *m = tox;
    m_callback_namechange(m, function, user_data);
}

size_t tox_friend_get_status_message_size(const Tox *tox, uint32_t friend_number, TOX_ERR_FRIEND_QUERY *error)
{
    const Messenger *m = tox;
    int ret = m_get_statusmessage_size(m, friend_number);

    if (ret == -1) {
        SET_ERROR_PARAMETER(error, TOX_ERR_FRIEND_QUERY_FRIEND_NOT_FOUND);
        return SIZE_MAX;
    }

    SET_ERROR_PARAMETER(error, TOX_ERR_FRIEND_QUERY_OK);
    return ret;
}

bool tox_friend_get_status_message(const Tox *tox, uint32_t friend_number, uint8_t *message,
                                   TOX_ERR_FRIEND_QUERY *error)
{
    if (!message) {
        SET_ERROR_PARAMETER(error, TOX_ERR_FRIEND_QUERY_NULL);
        return 0;
    }

    const Messenger *m = tox;
    //TODO: size parameter?
    int ret = m_copy_statusmessage(m, friend_number, message, m_get_statusmessage_size(m, friend_number));

    if (ret == -1) {
        SET_ERROR_PARAMETER(error, TOX_ERR_FRIEND_QUERY_FRIEND_NOT_FOUND);
        return 0;
    }

    SET_ERROR_PARAMETER(error, TOX_ERR_FRIEND_QUERY_OK);
    return 1;
}

void tox_callback_friend_status_message(Tox *tox, tox_friend_status_message_cb *function, void *user_data)
{
    Messenger *m = tox;
    m_callback_statusmessage(m, function, user_data);
}

TOX_USER_STATUS tox_friend_get_status(const Tox *tox, uint32_t friend_number, TOX_ERR_FRIEND_QUERY *error)
{
    const Messenger *m = tox;

    int ret = m_get_userstatus(m, friend_number);
>>>>>>> e888b89a

    if (ret == USERSTATUS_INVALID) {
        SET_ERROR_PARAMETER(error, TOX_ERR_FRIEND_QUERY_FRIEND_NOT_FOUND);
        return TOX_USER_STATUS_BUSY + 1;
    }

    SET_ERROR_PARAMETER(error, TOX_ERR_FRIEND_QUERY_OK);
    return ret;
}

void tox_callback_friend_status(Tox *tox, tox_friend_status_cb *function, void *user_data)
{
    Messenger *m = tox;
    m_callback_userstatus(m, function, user_data);
}

TOX_CONNECTION tox_friend_get_connection_status(const Tox *tox, uint32_t friend_number, TOX_ERR_FRIEND_QUERY *error)
{
    const Messenger *m = tox;

    int ret = m_get_friend_connectionstatus(m, friend_number);

    if (ret == -1) {
        SET_ERROR_PARAMETER(error, TOX_ERR_FRIEND_QUERY_FRIEND_NOT_FOUND);
        return TOX_CONNECTION_NONE;
    }

    SET_ERROR_PARAMETER(error, TOX_ERR_FRIEND_QUERY_OK);
    return ret;
}

void tox_callback_friend_connection_status(Tox *tox, tox_friend_connection_status_cb *function, void *user_data)
{
    Messenger *m = tox;
    m_callback_connectionstatus(m, function, user_data);
}

bool tox_friend_get_typing(const Tox *tox, uint32_t friend_number, TOX_ERR_FRIEND_QUERY *error)
{
    const Messenger *m = tox;
    int ret = m_get_istyping(m, friend_number);

    if (ret == -1) {
        SET_ERROR_PARAMETER(error, TOX_ERR_FRIEND_QUERY_FRIEND_NOT_FOUND);
        return 0;
    }

    SET_ERROR_PARAMETER(error, TOX_ERR_FRIEND_QUERY_OK);
    return !!ret;
}

void tox_callback_friend_typing(Tox *tox, tox_friend_typing_cb *function, void *user_data)
{
    Messenger *m = tox;
    m_callback_typingchange(m, function, user_data);
}

bool tox_self_set_typing(Tox *tox, uint32_t friend_number, bool is_typing, TOX_ERR_SET_TYPING *error)
{
    Messenger *m = tox;

    if (m_set_usertyping(m, friend_number, is_typing) == -1) {
        SET_ERROR_PARAMETER(error, TOX_ERR_SET_TYPING_FRIEND_NOT_FOUND);
        return 0;
    }

    SET_ERROR_PARAMETER(error, TOX_ERR_SET_TYPING_OK);
    return 1;
}

static void set_message_error(int ret, TOX_ERR_FRIEND_SEND_MESSAGE *error)
{
    switch (ret) {
        case 0:
            SET_ERROR_PARAMETER(error, TOX_ERR_FRIEND_SEND_MESSAGE_OK);
            break;

        case -1:
            SET_ERROR_PARAMETER(error, TOX_ERR_FRIEND_SEND_MESSAGE_FRIEND_NOT_FOUND);
            break;

        case -2:
            SET_ERROR_PARAMETER(error, TOX_ERR_FRIEND_SEND_MESSAGE_TOO_LONG);
            break;

        case -3:
            SET_ERROR_PARAMETER(error, TOX_ERR_FRIEND_SEND_MESSAGE_FRIEND_NOT_CONNECTED);
            break;

        case -4:
            SET_ERROR_PARAMETER(error, TOX_ERR_FRIEND_SEND_MESSAGE_SENDQ);
            break;

        case -5:
            /* can't happen */
            break;
    }
}

uint32_t tox_friend_send_message(Tox *tox, uint32_t friend_number, TOX_MESSAGE_TYPE type, const uint8_t *message,
                                 size_t length, TOX_ERR_FRIEND_SEND_MESSAGE *error)
{
    if (!message) {
        SET_ERROR_PARAMETER(error, TOX_ERR_FRIEND_SEND_MESSAGE_NULL);
        return 0;
    }

    if (!length) {
        SET_ERROR_PARAMETER(error, TOX_ERR_FRIEND_SEND_MESSAGE_EMPTY);
        return 0;
    }

    Messenger *m = tox;
    uint32_t message_id = 0;
    set_message_error(m_send_message_generic(m, friend_number, type, message, length, &message_id), error);
    return message_id;
}

void tox_callback_friend_read_receipt(Tox *tox, tox_friend_read_receipt_cb *function, void *user_data)
{
    Messenger *m = tox;
    m_callback_read_receipt(m, function, user_data);
}

void tox_callback_friend_request(Tox *tox, tox_friend_request_cb *function, void *user_data)
{
    Messenger *m = tox;
    m_callback_friendrequest(m, function, user_data);
}

void tox_callback_friend_message(Tox *tox, tox_friend_message_cb *function, void *user_data)
{
    Messenger *m = tox;
    m_callback_friendmessage(m, function, user_data);
}

bool tox_hash(uint8_t *hash, const uint8_t *data, size_t length)
{
    if (!hash || !data) {
        return 0;
    }

    crypto_hash_sha256(hash, data, length);
    return 1;
}

bool tox_file_control(Tox *tox, uint32_t friend_number, uint32_t file_number, TOX_FILE_CONTROL control,
                      TOX_ERR_FILE_CONTROL *error)
{
    Messenger *m = tox;
    int ret = file_control(m, friend_number, file_number, control);

    if (ret == 0) {
        SET_ERROR_PARAMETER(error, TOX_ERR_FILE_CONTROL_OK);
        return 1;
    }

    switch (ret) {
        case -1:
            SET_ERROR_PARAMETER(error, TOX_ERR_FILE_CONTROL_FRIEND_NOT_FOUND);
            return 0;

        case -2:
            SET_ERROR_PARAMETER(error, TOX_ERR_FILE_CONTROL_FRIEND_NOT_CONNECTED);
            return 0;

        case -3:
            SET_ERROR_PARAMETER(error, TOX_ERR_FILE_CONTROL_NOT_FOUND);
            return 0;

        case -4:
            /* can't happen */
            return 0;

        case -5:
            SET_ERROR_PARAMETER(error, TOX_ERR_FILE_CONTROL_ALREADY_PAUSED);
            return 0;

        case -6:
            SET_ERROR_PARAMETER(error, TOX_ERR_FILE_CONTROL_DENIED);
            return 0;

        case -7:
            SET_ERROR_PARAMETER(error, TOX_ERR_FILE_CONTROL_NOT_PAUSED);
            return 0;

        case -8:
            SET_ERROR_PARAMETER(error, TOX_ERR_FILE_CONTROL_SENDQ);
            return 0;
    }

    /* can't happen */
    return 0;
}

bool tox_file_seek(Tox *tox, uint32_t friend_number, uint32_t file_number, uint64_t position,
                   TOX_ERR_FILE_SEEK *error)
{
    Messenger *m = tox;
    int ret = file_seek(m, friend_number, file_number, position);

    if (ret == 0) {
        SET_ERROR_PARAMETER(error, TOX_ERR_FILE_SEEK_OK);
        return 1;
    }

    switch (ret) {
        case -1:
            SET_ERROR_PARAMETER(error, TOX_ERR_FILE_SEEK_FRIEND_NOT_FOUND);
            return 0;

        case -2:
            SET_ERROR_PARAMETER(error, TOX_ERR_FILE_SEEK_FRIEND_NOT_CONNECTED);
            return 0;

        case -3:
            SET_ERROR_PARAMETER(error, TOX_ERR_FILE_SEEK_NOT_FOUND);
            return 0;

        case -4:
        case -5:
            SET_ERROR_PARAMETER(error, TOX_ERR_FILE_SEEK_DENIED);
            return 0;

        case -6:
            SET_ERROR_PARAMETER(error, TOX_ERR_FILE_SEEK_INVALID_POSITION);
            return 0;

        case -8:
            SET_ERROR_PARAMETER(error, TOX_ERR_FILE_SEEK_SENDQ);
            return 0;
    }

    /* can't happen */
    return 0;
}

void tox_callback_file_recv_control(Tox *tox, tox_file_recv_control_cb *function, void *user_data)
{
    Messenger *m = tox;
    callback_file_control(m, function, user_data);
}

bool tox_file_get_file_id(const Tox *tox, uint32_t friend_number, uint32_t file_number, uint8_t *file_id,
                          TOX_ERR_FILE_GET *error)
{
    const Messenger *m = tox;
    int ret = file_get_id(m, friend_number, file_number, file_id);

    if (ret == 0) {
        SET_ERROR_PARAMETER(error, TOX_ERR_FILE_GET_OK);
        return 1;
    } else if (ret == -1) {
        SET_ERROR_PARAMETER(error, TOX_ERR_FILE_GET_FRIEND_NOT_FOUND);
    } else {
        SET_ERROR_PARAMETER(error, TOX_ERR_FILE_GET_NOT_FOUND);
    }

    return 0;
}

uint32_t tox_file_send(Tox *tox, uint32_t friend_number, uint32_t kind, uint64_t file_size, const uint8_t *file_id,
                       const uint8_t *filename, size_t filename_length, TOX_ERR_FILE_SEND *error)
{
    if (filename_length && !filename) {
        SET_ERROR_PARAMETER(error, TOX_ERR_FILE_SEND_NULL);
        return UINT32_MAX;
    }

    uint8_t f_id[FILE_ID_LENGTH];

    if (!file_id) {
        /* Tox keys are 32 bytes like FILE_ID_LENGTH. */
        new_symmetric_key(f_id);
        file_id = f_id;
    }

    Messenger *m = tox;
    long int file_num = new_filesender(m, friend_number, kind, file_size, file_id, filename, filename_length);

    if (file_num >= 0) {
        SET_ERROR_PARAMETER(error, TOX_ERR_FILE_SEND_OK);
        return file_num;
    }

    switch (file_num) {
        case -1:
            SET_ERROR_PARAMETER(error, TOX_ERR_FILE_SEND_FRIEND_NOT_FOUND);
            return UINT32_MAX;

        case -2:
            SET_ERROR_PARAMETER(error, TOX_ERR_FILE_SEND_NAME_TOO_LONG);
            return UINT32_MAX;

        case -3:
            SET_ERROR_PARAMETER(error, TOX_ERR_FILE_SEND_TOO_MANY);
            return UINT32_MAX;

        case -4:
            SET_ERROR_PARAMETER(error, TOX_ERR_FILE_SEND_FRIEND_NOT_CONNECTED);
            return UINT32_MAX;
    }

    /* can't happen */
    return UINT32_MAX;
}

bool tox_file_send_chunk(Tox *tox, uint32_t friend_number, uint32_t file_number, uint64_t position, const uint8_t *data,
                         size_t length, TOX_ERR_FILE_SEND_CHUNK *error)
{
    Messenger *m = tox;
    int ret = file_data(m, friend_number, file_number, position, data, length);

    if (ret == 0) {
        SET_ERROR_PARAMETER(error, TOX_ERR_FILE_SEND_CHUNK_OK);
        return 1;
    }

    switch (ret) {
        case -1:
            SET_ERROR_PARAMETER(error, TOX_ERR_FILE_SEND_CHUNK_FRIEND_NOT_FOUND);
            return 0;

        case -2:
            SET_ERROR_PARAMETER(error, TOX_ERR_FILE_SEND_CHUNK_FRIEND_NOT_CONNECTED);
            return 0;

        case -3:
            SET_ERROR_PARAMETER(error, TOX_ERR_FILE_SEND_CHUNK_NOT_FOUND);
            return 0;

        case -4:
            SET_ERROR_PARAMETER(error, TOX_ERR_FILE_SEND_CHUNK_NOT_TRANSFERRING);
            return 0;

        case -5:
            SET_ERROR_PARAMETER(error, TOX_ERR_FILE_SEND_CHUNK_INVALID_LENGTH);
            return 0;

        case -6:
            SET_ERROR_PARAMETER(error, TOX_ERR_FILE_SEND_CHUNK_SENDQ);
            return 0;

        case -7:
            SET_ERROR_PARAMETER(error, TOX_ERR_FILE_SEND_CHUNK_WRONG_POSITION);
            return 0;
    }

    /* can't happen */
    return 0;
}

void tox_callback_file_chunk_request(Tox *tox, tox_file_chunk_request_cb *function, void *user_data)
{
    Messenger *m = tox;
    callback_file_reqchunk(m, function, user_data);
}

void tox_callback_file_recv(Tox *tox, tox_file_recv_cb *function, void *user_data)
{
    Messenger *m = tox;
    callback_file_sendrequest(m, function, user_data);
}

void tox_callback_file_recv_chunk(Tox *tox, tox_file_recv_chunk_cb *function, void *user_data)
{
    Messenger *m = tox;
    callback_file_data(m, function, user_data);
}

static void set_custom_packet_error(int ret, TOX_ERR_FRIEND_CUSTOM_PACKET *error)
{
    switch (ret) {
        case 0:
            SET_ERROR_PARAMETER(error, TOX_ERR_FRIEND_CUSTOM_PACKET_OK);
            break;

        case -1:
            SET_ERROR_PARAMETER(error, TOX_ERR_FRIEND_CUSTOM_PACKET_FRIEND_NOT_FOUND);
            break;

        case -2:
            SET_ERROR_PARAMETER(error, TOX_ERR_FRIEND_CUSTOM_PACKET_TOO_LONG);
            break;

        case -3:
            SET_ERROR_PARAMETER(error, TOX_ERR_FRIEND_CUSTOM_PACKET_INVALID);
            break;

        case -4:
            SET_ERROR_PARAMETER(error, TOX_ERR_FRIEND_CUSTOM_PACKET_FRIEND_NOT_CONNECTED);
            break;

        case -5:
            SET_ERROR_PARAMETER(error, TOX_ERR_FRIEND_CUSTOM_PACKET_SENDQ);
            break;
    }
}

bool tox_friend_send_lossy_packet(Tox *tox, uint32_t friend_number, const uint8_t *data, size_t length,
                                  TOX_ERR_FRIEND_CUSTOM_PACKET *error)
{
    if (!data) {
        SET_ERROR_PARAMETER(error, TOX_ERR_FRIEND_CUSTOM_PACKET_NULL);
        return 0;
    }

    Messenger *m = tox;

    if (length == 0) {
        SET_ERROR_PARAMETER(error, TOX_ERR_FRIEND_CUSTOM_PACKET_EMPTY);
        return 0;
    }

    if (data[0] < (PACKET_ID_LOSSY_RANGE_START + PACKET_LOSSY_AV_RESERVED)) {
        SET_ERROR_PARAMETER(error, TOX_ERR_FRIEND_CUSTOM_PACKET_INVALID);
        return 0;
    }

    int ret = send_custom_lossy_packet(m, friend_number, data, length);

<<<<<<< HEAD
    return m;
=======
    set_custom_packet_error(ret, error);

    if (ret == 0) {
        return 1;
    } else {
        return 0;
    }
>>>>>>> e888b89a
}

void tox_callback_friend_lossy_packet(Tox *tox, tox_friend_lossy_packet_cb *function, void *user_data)
{
    Messenger *m = tox;
<<<<<<< HEAD
    kill_groupchats(m->group_handler);
    kill_messenger(m);
    logger_kill_global();
=======
    custom_lossy_packet_registerhandler(m, function, user_data);
>>>>>>> e888b89a
}

bool tox_friend_send_lossless_packet(Tox *tox, uint32_t friend_number, const uint8_t *data, size_t length,
                                     TOX_ERR_FRIEND_CUSTOM_PACKET *error)
{
    if (!data) {
        SET_ERROR_PARAMETER(error, TOX_ERR_FRIEND_CUSTOM_PACKET_NULL);
        return 0;
    }

    Messenger *m = tox;
<<<<<<< HEAD
    do_messenger(m);
=======

    if (length == 0) {
        SET_ERROR_PARAMETER(error, TOX_ERR_FRIEND_CUSTOM_PACKET_EMPTY);
        return 0;
    }

    int ret = send_custom_lossless_packet(m, friend_number, data, length);

    set_custom_packet_error(ret, error);

    if (ret == 0) {
        return 1;
    } else {
        return 0;
    }
>>>>>>> e888b89a
}

void tox_callback_friend_lossless_packet(Tox *tox, tox_friend_lossless_packet_cb *function, void *user_data)
{
    Messenger *m = tox;
    custom_lossless_packet_registerhandler(m, function, user_data);
}

void tox_self_get_dht_id(const Tox *tox, uint8_t *dht_id)
{
    if (dht_id) {
        const Messenger *m = tox;
        memcpy(dht_id , m->dht->self_public_key, crypto_box_PUBLICKEYBYTES);
    }
}

uint16_t tox_self_get_udp_port(const Tox *tox, TOX_ERR_GET_PORT *error)
{
    const Messenger *m = tox;
    uint16_t port = htons(m->net->port);

    if (port) {
        SET_ERROR_PARAMETER(error, TOX_ERR_GET_PORT_OK);
    } else {
        SET_ERROR_PARAMETER(error, TOX_ERR_GET_PORT_NOT_BOUND);
    }

    return port;
}

uint16_t tox_self_get_tcp_port(const Tox *tox, TOX_ERR_GET_PORT *error)
{
    /* TCP server not yet implemented in clients. */
    SET_ERROR_PARAMETER(error, TOX_ERR_GET_PORT_NOT_BOUND);
    return 0;
}

<<<<<<< HEAD
    Messenger *m = tox;
    return messenger_load(m, data, length);
}

/**************** GROUPCHAT FUNCTIONS *****************/

/* Set the callback for group invites from friends. Length should be TOX_GROUP_INVITE_DATA_SIZE.
 *
 * function(Tox *m, int32_t friendnumber, const uint8_t *invite_data, uint16_t length, void *userdata)
 */
void tox_callback_group_invite(Tox *tox, void (*function)(Tox *m, int32_t, const uint8_t *, uint16_t length, void *),
                               void *userdata)
{
    Messenger *m = tox;
    m_callback_group_invite(m, function, userdata);
}

/* Set the callback for group messages.
 *
 *  function(Tox *m, int groupnumber, uint32_t peernumber, const uint8_t *message, uint16_t length, void *userdata)
 */
void tox_callback_group_message(Tox *tox, void (*function)(Tox *m, int, uint32_t, const uint8_t *, uint16_t,
                                void *), void *userdata)
{
    Messenger *m = tox;
    gc_callback_message(m, function, userdata);
}

/* Set the callback for group private messages.
 *
 *  function(Tox *m, int groupnumber, uint32_t peernumber, const uint8_t *message, uint16_t length, void *userdata)
 */
void tox_callback_group_private_message(Tox *tox, void (*function)(Tox *m, int, uint32_t, const uint8_t *, uint16_t,
                                        void *), void *userdata)
{
    Messenger *m = tox;
    gc_callback_private_message(m, function, userdata);
}

/* Set the callback for group action messages (aka /me messages).
 *
 *  function(Tox *m, int groupnumber, uint32_t peernumber, const uint8_t *message, uint16_t length, void *userdata)
 */
void tox_callback_group_action(Tox *tox, void (*function)(Tox *m, int, uint32_t, const uint8_t *, uint16_t,
                               void *), void *userdata)
{
    Messenger *m = tox;
    gc_callback_action(m, function, userdata);
}

/* Set the callback for group operator certificates.
 *
 *  function(Tox *m, int groupnumber, uint32_t source_peernum, uint32_t target_peernum, uint8_t certificate_type, void *userdata)
 */
void tox_callback_group_op_certificate(Tox *tox, void (*function)(Tox *m, int, uint32_t, uint32_t, uint8_t, void *),
                                       void *userdata)
{
    Messenger *m = tox;
    gc_callback_op_certificate(m, function, userdata);
}

/* Set the callback for group peer nickname changes.
 *
 * function(Tox *m, int groupnumber, uint32_t peernumber, const uint8_t *newnick, uint32_t length, void *userdata)
 */
void tox_callback_group_nick_change(Tox *tox, void (*function)(Tox *m, int, uint32_t, const uint8_t *, uint16_t,
                                    void *), void *userdata)
{
    Messenger *m = tox;
    gc_callback_nick_change(m, function, userdata);
}

/* Set the callback for group peer status changes.
 *
 * function(Tox *m, int groupnumber, uint32_t peernumber, uint8_t status, void *userdata)
 */
void tox_callback_group_status_change(Tox *tox, void (*function)(Tox *m, int, uint32_t, uint8_t, void *), void *userdata)
{
    Messenger *m = tox;
    gc_callback_status_change(m, function, userdata);
}

/* Set the callback for group topic changes.
 *
 * function(Tox *m, int groupnumber, uint32_t peernumber, const uint8_t *topic, uint16_t length, void *userdata)
 */
void tox_callback_group_topic_change(Tox *tox, void (*function)(Tox *m, int, uint32_t, const uint8_t *,
                                     uint16_t, void *), void *userdata)
{
    Messenger *m = tox;
    gc_callback_topic_change(m, function, userdata);
}

/* Set the callback for group peer join.
 *
 * function(Tox *m, int groupnumber, uint32_t peernumber, void *userdata)
 */
void tox_callback_group_peer_join(Tox *tox, void (*function)(Tox *m, int, uint32_t, void *), void *userdata)
{
    Messenger *m = tox;
    gc_callback_peer_join(m, function, userdata);
}

/* Set the callback for group peer exit.
 *
 * function(Tox *m, int groupnumber, uint32_t peernumber, const uint8_t *partmessage, uint16_t length, void *userdata)
 */
void tox_callback_group_peer_exit(Tox *tox, void (*function)(Tox *m, int, uint32_t, const uint8_t *, uint16_t,
                                  void *), void *userdata)
{
    Messenger *m = tox;
    gc_callback_peer_exit(m, function, userdata);
}

/* Set the callback for group self join.
 *
 * function(Tox *m, int groupnumber, void *userdata)
 */
void tox_callback_group_self_join(Tox *tox, void (*function)(Tox *m, int, void *), void *userdata)
{
    Messenger *m = tox;
    gc_callback_self_join(m, function, userdata);
}

/* Set the callback for peerlist update. Should be used with tox_group_get_names.
 *
 * function(Tox *m, int groupnumber, void *userdata)
 */
void tox_callback_group_peerlist_update(Tox *tox, void (*function)(Tox *m, int, void *), void *userdata)
{
    Messenger *m = tox;
    gc_callback_peerlist_update(m, function, userdata);
}

/* Set the callback for self timeout.
 *
 * function(Tox *m, int groupnumber, void *userdata)
 */
void tox_callback_group_self_timeout(Tox *tox, void (*function)(Tox *m, int, void *), void *userdata)
{
    Messenger *m = tox;
    gc_callback_self_timeout(m, function, userdata);
}

/* Set the callback for when your join attempt is rejected where type is one of TOX_GROUP_JOIN_REJECTED.
 *
 * function(Tox *m, int groupnumber, uint8_t type, void *userdata)
 */
void tox_callback_group_rejected(Tox *tox, void (*function)(Tox *m, int, uint8_t, void *), void *userdata)
{
    Messenger *m = tox;
    gc_callback_rejected(m, function, userdata);
}

/* Adds a new groupchat to group chats array.
 * group_name is required and length must not exceed TOX_MAX_GROUP_NAME_LENGTH bytes.
 *
 * Return groupnumber on success.
 * Return -1 on failure.
 */
int tox_group_new(Tox *tox, const uint8_t *group_name, uint16_t length)
{
    Messenger *m = tox;
    return gc_group_add(m->group_handler, group_name, length);
}

/* Joins a groupchat using the supplied chat_id
 *
 * Return groupnumber on success.
 * Return -1 on failure.
 */
int tox_group_new_join(Tox *tox, const uint8_t *chat_id)
{
    Messenger *m = tox;
    return gc_group_join(m->group_handler, chat_id);
}

/* Reconnects to groupnumber's group and maintains your own state, i.e. status, keys, certificates
 *
 * Return 0 on success.
 * Return -1 on failure or if already connected to the group.
 */
int tox_group_reconnect(Tox *tox, int groupnumber)
{
    Messenger *m = tox;
    GC_Chat *chat = gc_get_group(m->group_handler, groupnumber);

    if (chat == NULL)
        return -1;

    gc_rejoin_group(m->group_handler, chat);
    return 0;
}

/* Joins a group using the invite data received in a friend's group invite.
 * Length should be TOX_GROUP_INVITE_DATA_SIZE.
 *
 * Return groupnumber on success.
 * Return -1 on failure
 */
int tox_group_accept_invite(Tox *tox, const uint8_t *invite_data, uint16_t length)
{
    Messenger *m = tox;
    return gc_accept_invite(m->group_handler, invite_data, length);
}

/* Invites friendnumber to groupnumber.
 *
 * Return 0 on success.
 * Return -1 on failure.
 */
int tox_group_invite_friend(Tox *tox, int groupnumber, int32_t friendnumber)
{
    Messenger *m = tox;
    GC_Chat *chat = gc_get_group(m->group_handler, groupnumber);

    if (chat == NULL)
        return -1;

    return gc_invite_friend(m->group_handler, chat, friendnumber);
}

/* Deletes groupnumber's group chat and sends an optional parting message to group peers
 * The maximum parting message length is TOX_MAX_GROUP_PART_LENGTH.
 *
 * Return 0 on success.
 * Return -1 on failure.
 */
int tox_group_delete(Tox *tox, int groupnumber, const uint8_t *partmessage, uint16_t length)
{
    Messenger *m = tox;
    GC_Chat *chat = gc_get_group(m->group_handler, groupnumber);

    if (chat == NULL)
        return -1;

    return gc_group_exit(m->group_handler, chat, partmessage, length);
}

/* Sends a groupchat message to groupnumber. Messages should be split at TOX_MAX_MESSAGE_LENGTH bytes.
 *
 * Return 0 on success.
 * Return -1 on failure.
 */
int tox_group_message_send(const Tox *tox, int groupnumber, const uint8_t *message, uint16_t length)
{
    const Messenger *m = tox;
    GC_Chat *chat = gc_get_group(m->group_handler, groupnumber);

    if (chat == NULL)
        return -1;

    return gc_send_message(chat, message, length, GM_PLAIN_MESSAGE);
}

/* Sends a private message to peernumber in groupnumber. Messages should be split at TOX_MAX_MESSAGE_LENGTH bytes.
 *
 * Return 0 on success.
 * Return -1 on failure.
 */
int tox_group_private_message_send(const Tox *tox, int groupnumber, uint32_t peernumber, const uint8_t *message,
                                   uint16_t length)
{
    const Messenger *m = tox;
    GC_Chat *chat = gc_get_group(m->group_handler, groupnumber);

    if (chat == NULL)
        return -1;

    return gc_send_private_message(chat, peernumber, message, length);
}

/* Sends a groupchat action message to groupnumber. Messages should be split at TOX_MAX_MESSAGE_LENGTH bytes.
 *
 * Return 0 on success.
 * Return -1 on failure.
 */
int tox_group_action_send(const Tox *tox, int groupnumber, const uint8_t *message, uint16_t length)
{
    const Messenger *m = tox;
    GC_Chat *chat = gc_get_group(m->group_handler, groupnumber);

    if (chat == NULL)
        return -1;

    return gc_send_message(chat, message, length, GM_ACTION_MESSAGE);
}

/* Issues a groupchat operator certificate for peernumber to groupnumber.
 * type must be a TOX_GROUP_OP_CERTIFICATE.
 *
 * Return 0 on success.
 * Return -1 on failure.
 */
int tox_group_op_certificate_send(const Tox *tox, int groupnumber, uint32_t peernumber, uint8_t type)
{
    const Messenger *m = tox;
    GC_Chat *chat = gc_get_group(m->group_handler, groupnumber);

    if (chat == NULL)
        return -1;

    return gc_send_op_certificate(chat, peernumber, type);
}

/* Sets your name for groupnumber. length should be no larger than TOX_MAX_NAME_LENGTH bytes.
 *
 * Return 0 on success.
 * Return -1 on failure.
 * Return -2 if nick is already taken by another group member
 */
int tox_group_set_self_name(Tox *tox, int groupnumber, const uint8_t *name, uint16_t length)
{
    Messenger *m = tox;
    return gc_set_self_nick(m, groupnumber, name, length);
}

/* Get peernumber's name in groupnumber's group chat.
 * name buffer must be at least TOX_MAX_NAME_LENGTH bytes.
 *
 * Return length of name on success.
 * Reutrn -1 on failure.
 */
int tox_group_get_peer_name(const Tox *tox, int groupnumber, uint32_t peernumber, uint8_t *name)
{
    const Messenger *m = tox;
    const GC_Chat *chat = gc_get_group(m->group_handler, groupnumber);

    if (chat == NULL)
        return -1;

    return gc_get_peer_nick(chat, peernumber, name);
}

/* Get peernumber's name's size in bytes in groupnumber's group chat.
 *
 * Return length of name on success.
 * Reutrn -1 on failure.
 */
int tox_group_get_peer_name_size(const Tox *tox, int groupnumber, uint32_t peernumber)
{
    const Messenger *m = tox;
    const GC_Chat *chat = gc_get_group(m->group_handler, groupnumber);

    if (chat == NULL)
        return -1;

    return gc_get_peer_nick_size(chat, peernumber);
}

/* Get your own name for groupnumber's group.
 * name buffer must be at least TOX_MAX_NAME_LENGTH bytes.
 *
 * Return length of name on success.
 * Return -1 on failure.
 */
int tox_group_get_self_name(const Tox *tox, int groupnumber, uint8_t *name)
{
    const Messenger *m = tox;
    const GC_Chat *chat = gc_get_group(m->group_handler, groupnumber);

    if (chat == NULL)
        return -1;

    return gc_get_self_nick(chat, name);
}

/* Get your own name's size in bytes for groupnumber's group.
 *
 * Return length of name on success.
 * Return -1 on failure.
 */
int tox_group_get_self_name_size(const Tox *tox, int groupnumber)
{
    const Messenger *m = tox;
    const GC_Chat *chat = gc_get_group(m->group_handler, groupnumber);

    if (chat == NULL)
        return -1;

    return gc_get_self_nick_size(chat);
}

/* Sets groupnumber's topic.
 *
 * Return 0 on success.
 * Return -1 on failure.
 */
int tox_group_set_topic(Tox *tox, int groupnumber, const uint8_t *topic, uint16_t length)
{
    Messenger *m = tox;
    GC_Chat *chat = gc_get_group(m->group_handler, groupnumber);

    if (chat == NULL)
        return -1;

    return gc_set_topic(chat, topic, length);
}

/* Gets groupnumber's topic. topic buffer must be at least TOX_MAX_GROUP_TOPIC_LENGTH bytes.
 *
 * Return topic length on success.
 * Return -1 on failure.
 */
int tox_group_get_topic(const Tox *tox, int groupnumber, uint8_t *topic)
{
    const Messenger *m = tox;
    const GC_Chat *chat = gc_get_group(m->group_handler, groupnumber);

    if (chat == NULL)
        return -1;

    return gc_get_topic(chat, topic);
}

/* Gets groupnumber's topic's size in bytes.
 *
 * Return topic length on success.
 * Return -1 on failure.
 */
int tox_group_get_topic_size(const Tox *tox, int groupnumber)
{
    const Messenger *m = tox;
    const GC_Chat *chat = gc_get_group(m->group_handler, groupnumber);

    if (chat == NULL)
        return -1;

    return gc_get_topic_size(chat);
}

/* Gets groupnumber's group name. groupname buffer must be at least TOX_MAX_GROUP_NAME_LENGTH bytes.
 *
 * Return group name's length on success.
 * Return -1 on failure.
 */
 int tox_group_get_group_name(const Tox *tox, int groupnumber, uint8_t *groupname)
{
    const Messenger *m = tox;
    const GC_Chat *chat = gc_get_group(m->group_handler, groupnumber);

    if (chat == NULL)
        return -1;

    return gc_get_group_name(chat, groupname);
}

/* Gets groupnumber's group name's size in bytes.
 *
 * Return group name's length on success.
 * Return -1 on failure.
 */
 int tox_group_get_group_name_size(const Tox *tox, int groupnumber)
{
    const Messenger *m = tox;
    const GC_Chat *chat = gc_get_group(m->group_handler, groupnumber);

    if (chat == NULL)
        return -1;

    return gc_get_group_name_size(chat);
}

/* Sets your status for groupnumber.
 *
 * Return 0 on success.
 * Return -1 on failure.
 */
int tox_group_set_status(Tox *tox, int groupnumber, uint8_t status_type)
{
    Messenger *m = tox;
    GC_Chat *chat = gc_get_group(m->group_handler, groupnumber);

    if (chat == NULL)
        return -1;

    return gc_set_self_status(chat, status_type);
}

/* Get peernumber's status in groupnumber's group chat.
 *
 * Returns a TOX_GROUP_STATUS on success.
 * Returns TOX_GS_INVALID on failure.
 */
uint8_t tox_group_get_status(const Tox *tox, int groupnumber, uint32_t peernumber)
{
    const Messenger *m = tox;
    const GC_Chat *chat = gc_get_group(m->group_handler, groupnumber);

    if (chat == NULL)
        return TOX_GS_INVALID;

    return gc_get_status(chat, peernumber);
}

/* Get your own group status in groupnumber's group chat.
 *
 * Returns a TOX_GROUP_STATUS on success.
 * Returns TOX_GS_INVALID on failure.
 */
uint8_t tox_group_get_self_status(const Tox *tox, int groupnumber)
{
    const Messenger *m = tox;
    const GC_Chat *chat = gc_get_group(m->group_handler, groupnumber);

    if (chat == NULL)
        return TOX_GS_INVALID;

    return gc_get_self_status(chat);
}

/* Get peernumber's group role in groupnumber's group chat.
 *
 * Returns a TOX_GROUP_ROLE on success.
 * Returns TOX_GR_INVALID on failure.
 */
uint8_t tox_group_get_role(const Tox *tox, int groupnumber, uint32_t peernumber)
{
    const Messenger *m = tox;
    const GC_Chat *chat = gc_get_group(m->group_handler, groupnumber);

    if (chat == NULL)
        return TOX_GR_INVALID;

    return gc_get_role(chat, peernumber);
}

/* Get your own group role in groupnumber's group chat.
 *
 * Return a TOX_GROUP_ROLE on success.
 * Return TOX_GR_INVALID on failure.
 */
uint8_t tox_group_get_self_role(const Tox *tox, int groupnumber)
{
    const Messenger *m = tox;
    const GC_Chat *chat = gc_get_group(m->group_handler, groupnumber);

    if (chat == NULL)
        return TOX_GR_INVALID;

    return gc_get_self_role(chat);
}

/* Get invite key (chat_id) for groupnumber's groupchat.
 * The result is stored in 'dest' which must have space for TOX_GROUP_CHAT_ID_SIZE bytes.
 *
 * Returns 0 on success
 * Retruns -1 on failure
 */
int tox_group_get_chat_id(const Tox *tox, int groupnumber, uint8_t *dest)
{
    const Messenger *m = tox;
    const GC_Chat *chat = gc_get_group(m->group_handler, groupnumber);

    if (chat == NULL)
        return -1;

    gc_get_chat_id(chat, dest);
    return 0;
}

/* Copies the nicks of the peers in groupnumber to the nicks array.
 * Copies the lengths of the nicks to the lengths array.
 *
 * Arrays must have room for num_peers items.
 *
 * Should be used with tox_callback_group_peerlist_update.
 *
 * returns number of peers on success.
 * return -1 on failure.
 */
int tox_group_get_names(const Tox *tox, int groupnumber, uint8_t nicks[][TOX_MAX_NAME_LENGTH], uint16_t lengths[],
                        uint32_t num_peers)
{
    const Messenger *m = tox;
    const GC_Chat *chat = gc_get_group(m->group_handler, groupnumber);

    if (chat == NULL)
        return -1;

    return gc_get_peernames(chat, nicks, lengths, num_peers);
}

/* Returns the number of peers in groupnumber on success.
 * Returns -1 on failure.
 */
int tox_group_get_number_peers(const Tox *tox, int groupnumber)
{
    const Messenger *m = tox;
    const GC_Chat *chat = gc_get_group(m->group_handler, groupnumber);

    if (chat == NULL)
        return -1;

    return gc_get_numpeers(chat);
}

/* Returns the number of active groups. */
uint32_t tox_group_count_groups(const Tox *tox)
{
    const Messenger *m = tox;
    return gc_count_groups(m->group_handler);
}

/* Toggle ignore on peernumber in groupnumber.
 * If ignore is 1, group and private messages from peernumber are ignored, as well as A/V.
 * If ignore is 0, peer is unignored.
 *
 * Return 0 on success.
 * Return -1 on failure.
 */
int tox_group_toggle_ignore(Tox *tox, int groupnumber, uint32_t peernumber, uint8_t ignore)
{
    Messenger *m = tox;
    GC_Chat *chat = gc_get_group(m->group_handler, groupnumber);

    if (chat == NULL)
        return -1;

    return gc_toggle_ignore(chat, peernumber, ignore);
}
=======
#include "tox_old_code.h"
>>>>>>> e888b89a
<|MERGE_RESOLUTION|>--- conflicted
+++ resolved
@@ -126,10 +126,6 @@
     if (!logger_get_global())
         logger_set_global(logger_new(LOGGER_OUTPUT_FILE, LOGGER_LEVEL, "toxcore"));
 
-<<<<<<< HEAD
-    if (setname(m, name, length) == 0) {
-        return 0;
-=======
     if (data == NULL && length != 0) {
         SET_ERROR_PARAMETER(error, TOX_ERR_NEW_NULL);
         return NULL;
@@ -151,7 +147,6 @@
 
     if (options == NULL) {
         m_options.ipv6enabled = TOX_ENABLE_IPV6_DEFAULT;
->>>>>>> e888b89a
     } else {
         m_options.ipv6enabled = options->ipv6_enabled;
         m_options.udp_disabled = !options->udp_enabled;
@@ -200,7 +195,7 @@
     unsigned int m_error;
     Messenger *m = new_messenger(&m_options, &m_error);
 
-    if (!new_groupchats(m)) {
+    /*if (!new_groupchats(m)) {
         kill_messenger(m);
 
         if (m_error == MESSENGER_ERROR_PORT) {
@@ -211,7 +206,7 @@
 
         return NULL;
     }
-
+    */
     if (data && length && messenger_load(m, data, length) == -1) {
         SET_ERROR_PARAMETER(error, TOX_ERR_NEW_LOAD_BAD_FORMAT);
     } else {
@@ -224,7 +219,8 @@
 void tox_kill(Tox *tox)
 {
     Messenger *m = tox;
-    kill_groupchats(m->group_chat_object);
+    //kill_groupchats(m->group_chat_object);
+    gc_kill_groupchats(m->group_handler);
     kill_messenger(m);
     logger_kill_global();
 }
@@ -356,7 +352,7 @@
 {
     Messenger *m = tox;
     do_messenger(m);
-    do_groupchats(m->group_chat_object);
+    //do_groupchats(m->group_chat_object);
 }
 
 void tox_self_get_address(const Tox *tox, uint8_t *address)
@@ -406,7 +402,7 @@
 
     if (setname(m, name, length) == 0) {
         //TODO: function to set different per group names?
-        send_name_all_groups(m->group_chat_object);
+        //send_name_all_groups(m->group_chat_object);
         SET_ERROR_PARAMETER(error, TOX_ERR_SET_INFO_OK);
         return 1;
     } else {
@@ -529,25 +525,6 @@
 
 uint32_t tox_friend_add_norequest(Tox *tox, const uint8_t *public_key, TOX_ERR_FRIEND_ADD *error)
 {
-<<<<<<< HEAD
-    Messenger *m = tox;
-    return custom_lossless_packet_registerhandler(m, friendnumber, byte, packet_handler_callback, object);
-}
-
-/* Function to send custom lossless packets.
- * First byte of data must be in the range: 160-191.
- *
- * return -1 on failure.
- * return 0 on success.
- */
-int tox_send_lossless_packet(const Tox *tox, int32_t friendnumber, const uint8_t *data, uint32_t length)
-{
-    const Messenger *m = tox;
-    return send_custom_lossless_packet(m, friendnumber, data, length);
-}
-
-/****************FILE SENDING FUNCTIONS*****************/
-=======
     if (!public_key) {
         SET_ERROR_PARAMETER(error, TOX_ERR_FRIEND_ADD_NULL);
         return UINT32_MAX;
@@ -723,7 +700,6 @@
     const Messenger *m = tox;
 
     int ret = m_get_userstatus(m, friend_number);
->>>>>>> e888b89a
 
     if (ret == USERSTATUS_INVALID) {
         SET_ERROR_PARAMETER(error, TOX_ERR_FRIEND_QUERY_FRIEND_NOT_FOUND);
@@ -1145,9 +1121,6 @@
 
     int ret = send_custom_lossy_packet(m, friend_number, data, length);
 
-<<<<<<< HEAD
-    return m;
-=======
     set_custom_packet_error(ret, error);
 
     if (ret == 0) {
@@ -1155,19 +1128,12 @@
     } else {
         return 0;
     }
->>>>>>> e888b89a
 }
 
 void tox_callback_friend_lossy_packet(Tox *tox, tox_friend_lossy_packet_cb *function, void *user_data)
 {
     Messenger *m = tox;
-<<<<<<< HEAD
-    kill_groupchats(m->group_handler);
-    kill_messenger(m);
-    logger_kill_global();
-=======
     custom_lossy_packet_registerhandler(m, function, user_data);
->>>>>>> e888b89a
 }
 
 bool tox_friend_send_lossless_packet(Tox *tox, uint32_t friend_number, const uint8_t *data, size_t length,
@@ -1179,9 +1145,6 @@
     }
 
     Messenger *m = tox;
-<<<<<<< HEAD
-    do_messenger(m);
-=======
 
     if (length == 0) {
         SET_ERROR_PARAMETER(error, TOX_ERR_FRIEND_CUSTOM_PACKET_EMPTY);
@@ -1197,7 +1160,6 @@
     } else {
         return 0;
     }
->>>>>>> e888b89a
 }
 
 void tox_callback_friend_lossless_packet(Tox *tox, tox_friend_lossless_packet_cb *function, void *user_data)
@@ -1235,11 +1197,6 @@
     return 0;
 }
 
-<<<<<<< HEAD
-    Messenger *m = tox;
-    return messenger_load(m, data, length);
-}
-
 /**************** GROUPCHAT FUNCTIONS *****************/
 
 /* Set the callback for group invites from friends. Length should be TOX_GROUP_INVITE_DATA_SIZE.
@@ -1856,7 +1813,4 @@
         return -1;
 
     return gc_toggle_ignore(chat, peernumber, ignore);
-}
-=======
-#include "tox_old_code.h"
->>>>>>> e888b89a
+}