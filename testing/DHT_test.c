--- conflicted
+++ resolved
@@ -64,13 +64,9 @@
         printf("%02hhX", public_key[j]);
     }
 }
-<<<<<<< HEAD
-
-static void print_hardening(Hardening *h)
-=======
-/*
+
+#if 0
 void print_hardening(Hardening *h)
->>>>>>> 802ca41f
 {
     printf("Hardening:\n");
     printf("routes_requests_ok: %hhu\n", h->routes_requests_ok);
@@ -160,7 +156,7 @@
     }
 }
 
-#if 0 /* TODO(slvr): */
+#if 0 / * TODO(slvr): * /
 static void printpacket(uint8_t *data, uint32_t length, IP_Port ip_port)
 {
     uint32_t i;
@@ -176,12 +172,10 @@
     }
 
     printf("\n--------------------END-----------------------------\n\n\n");
-<<<<<<< HEAD
-}
-#endif
-=======
-}*/
->>>>>>> 802ca41f
+}
+
+#endif
+#endif
 
 int main(int argc, char *argv[])
 {
