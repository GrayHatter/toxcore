--- conflicted
+++ resolved
@@ -72,15 +72,11 @@
 int load_state(load_state_callback_func load_state_callback, void *outer,
                const uint8_t *data, uint32_t length, uint16_t cookie_inner);
 
-<<<<<<< HEAD
 /* Converts 8 bytes to uint64_t */
 void bytes_to_U64(uint64_t *dest, const uint8_t *bytes);
 
 /* Converts 4 bytes to uint32_t */
 void bytes_to_U32(uint32_t *dest, const uint8_t *bytes);
-
-/* Converts 2 bytes to uint16_t */
-void bytes_to_U16(uint16_t *dest, const uint8_t *bytes);
 
 /* Convert uint64_t to byte string of size 8 */
 void U64_to_bytes(uint8_t *dest, uint64_t value);
@@ -88,10 +84,4 @@
 /* Convert uint32_t to byte string of size 4 */
 void U32_to_bytes(uint8_t *dest, uint32_t value);
 
-/* Convert uint16_t to byte string of size 2 */
-void U16_to_bytes(uint8_t *dest, uint16_t value);
-
-
-=======
->>>>>>> 76d14aca
 #endif /* __UTIL_H__ */