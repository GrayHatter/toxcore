--- conflicted
+++ resolved
@@ -1,20 +1,14 @@
-#define _XOPEN_SOURCE 600
-
 #ifdef HAVE_CONFIG_H
 #include "config.h"
 #endif
 
-#include "helpers.h"
-
-#include "../toxcore/DHT.c"
-#include "../toxcore/tox.h"
-
 #include <sys/param.h>
 #include <time.h>
 
-
-// These tests currently fail.
-static bool enable_broken_tests = false;
+#include "../toxcore/tox.h"
+#include "../toxcore/DHT.c"
+
+#include "helpers.h"
 
 #define swap(x,y) do \
    { unsigned char swap_temp[sizeof(x) == sizeof(y) ? (signed)sizeof(x) : -1]; \
@@ -24,383 +18,27 @@
     } while(0)
 
 
-<<<<<<< HEAD
-static void mark_bad(IPPTsPng *ipptp)
-{
-    ipptp->timestamp = unix_time() - 2 * BAD_NODE_TIMEOUT;
-    ipptp->hardening.routes_requests_ok = 0;
-    ipptp->hardening.send_nodes_ok = 0;
-    ipptp->hardening.testing_requests = 0;
-}
-
-static void mark_possible_bad(IPPTsPng *ipptp)
-{
-    ipptp->timestamp = unix_time();
-    ipptp->hardening.routes_requests_ok = 0;
-    ipptp->hardening.send_nodes_ok = 0;
-    ipptp->hardening.testing_requests = 0;
-}
-
-static void mark_good(IPPTsPng *ipptp)
-{
-    ipptp->timestamp = unix_time();
-    ipptp->hardening.routes_requests_ok = (HARDENING_ALL_OK >> 0) & 1;
-    ipptp->hardening.send_nodes_ok = (HARDENING_ALL_OK >> 1) & 1;
-    ipptp->hardening.testing_requests = (HARDENING_ALL_OK >> 2) & 1;
-}
-
-static void mark_all_good(Client_data *list, uint32_t length, uint8_t ipv6)
-{
-    uint32_t i;
-
-    for (i = 0; i < length; ++i) {
-        if (ipv6) {
-            mark_good(&list[i].assoc6);
-        } else {
-            mark_good(&list[i].assoc4);
-        }
-    }
-}
-=======
->>>>>>> 802ca41f
 
 /* Returns 1 if public_key has a furthest distance to comp_client_id
    than all public_key's  in the list */
-static uint8_t is_furthest(const uint8_t *comp_client_id, Client_data *list, uint32_t length, const uint8_t *public_key)
+uint8_t is_furthest(const uint8_t *comp_client_id, Client_data *list, uint32_t length, const uint8_t *public_key)
 {
     uint32_t i;
 
-    for (i = 0; i < length; ++i) {
-        if (id_closest(comp_client_id, public_key, list[i].public_key) == 1) {
+    for (i = 0; i < length; ++i)
+        if (id_closest(comp_client_id, public_key, list[i].public_key) == 1)
             return 0;
-        }
-    }
 
     return 1;
 }
 
-<<<<<<< HEAD
-static int client_in_list(Client_data *list, uint32_t length, const uint8_t *public_key)
-{
-    int i;
-
-    for (i = 0; i < (int)length; ++i) {
-        if (id_equal(public_key, list[i].public_key)) {
-            return i;
-        }
-    }
-
-    return -1;
-}
-
-static void test_addto_lists_update(DHT            *dht,
-                                    Client_data    *list,
-                                    uint32_t        length,
-                                    IP_Port        *ip_port)
-{
-    int used, test, test1, test2, found;
-    IP_Port test_ipp;
-    uint8_t test_id[CRYPTO_PUBLIC_KEY_SIZE];
-    uint8_t ipv6 = ip_port->ip.family == AF_INET6 ? 1 : 0;
-
-    // check id update for existing ip_port
-    test = rand() % length;
-    ipport_copy(&test_ipp, ipv6 ? &list[test].assoc6.ip_port : &list[test].assoc4.ip_port);
-
-    random_bytes(test_id, sizeof(test_id));
-    used = addto_lists(dht, test_ipp, test_id);
-    ck_assert_msg(used >= 1, "Wrong number of added clients");
-    // it is possible to have ip_port duplicates in the list, so ip_port @ found not always equal to ip_port @ test
-    found = client_in_list(list, length, test_id);
-    ck_assert_msg(found >= 0, "Client id is not in the list");
-    ck_assert_msg(ipport_equal(&test_ipp, ipv6 ? &list[found].assoc6.ip_port : &list[found].assoc4.ip_port),
-                  "Client IP_Port is incorrect");
-
-    // check ip_port update for existing id
-    test = rand() % length;
-    test_ipp.port = rand() % TOX_PORT_DEFAULT;
-    id_copy(test_id, list[test].public_key);
-
-    used = addto_lists(dht, test_ipp, test_id);
-    ck_assert_msg(used >= 1, "Wrong number of added clients");
-    // it is not possible to have id duplicates in the list, so id @ found must be equal id @ test
-    ck_assert_msg(client_in_list(list, length, test_id) == test, "Client id is not in the list");
-    ck_assert_msg(ipport_equal(&test_ipp, ipv6 ? &list[test].assoc6.ip_port : &list[test].assoc4.ip_port),
-                  "Client IP_Port is incorrect");
-
-    // check ip_port update for existing id and ip_port (... port ... id ...)
-    test1 = rand() % (length / 2);
-    test2 = rand() % (length / 2) + length / 2;
-
-    ipport_copy(&test_ipp, ipv6 ? &list[test1].assoc6.ip_port : &list[test1].assoc4.ip_port);
-    id_copy(test_id, list[test2].public_key);
-
-    if (ipv6) {
-        list[test2].assoc6.ip_port.port = -1;
-    } else {
-        list[test2].assoc4.ip_port.port = -1;
-    }
-
-    used = addto_lists(dht, test_ipp, test_id);
-    ck_assert_msg(used >= 1, "Wrong number of added clients");
-    ck_assert_msg(client_in_list(list, length, test_id) == test2, "Client id is not in the list");
-    ck_assert_msg(ipport_equal(&test_ipp, ipv6 ? &list[test2].assoc6.ip_port : &list[test2].assoc4.ip_port),
-                  "Client IP_Port is incorrect");
-
-    // check ip_port update for existing id and ip_port (... id ... port ...)
-    test1 = rand() % (length / 2);
-    test2 = rand() % (length / 2) + length / 2;
-
-    ipport_copy(&test_ipp, ipv6 ? &list[test2].assoc6.ip_port : &list[test2].assoc4.ip_port);
-    id_copy(test_id, list[test1].public_key);
-
-    if (ipv6) {
-        list[test1].assoc6.ip_port.port = -1;
-    } else {
-        list[test1].assoc4.ip_port.port = -1;
-    }
-
-    used = addto_lists(dht, test_ipp, test_id);
-    ck_assert_msg(used >= 1, "Wrong number of added clients");
-    ck_assert_msg(client_in_list(list, length, test_id) == test1, "Client id is not in the list");
-    ck_assert_msg(ipport_equal(&test_ipp, ipv6 ? &list[test1].assoc6.ip_port : &list[test1].assoc4.ip_port),
-                  "Client IP_Port is incorrect");
-}
-
-static void test_addto_lists_bad(DHT            *dht,
-                                 Client_data    *list,
-                                 uint32_t        length,
-                                 IP_Port        *ip_port)
-{
-    // check "bad" clients replacement
-    int used, test1, test2, test3;
-    uint8_t public_key[CRYPTO_PUBLIC_KEY_SIZE], test_id1[CRYPTO_PUBLIC_KEY_SIZE], test_id2[CRYPTO_PUBLIC_KEY_SIZE],
-            test_id3[CRYPTO_PUBLIC_KEY_SIZE];
-    uint8_t ipv6 = ip_port->ip.family == AF_INET6 ? 1 : 0;
-
-    random_bytes(public_key, sizeof(public_key));
-    mark_all_good(list, length, ipv6);
-
-    test1 = rand() % (length / 3);
-    test2 = rand() % (length / 3) + length / 3;
-    test3 = rand() % (length / 3) + 2 * length / 3;
-    ck_assert_msg(!(test1 == test2 || test1 == test3 || test2 == test3), "Wrong test indices are chosen");
-
-    id_copy((uint8_t *)&test_id1, list[test1].public_key);
-    id_copy((uint8_t *)&test_id2, list[test2].public_key);
-    id_copy((uint8_t *)&test_id3, list[test3].public_key);
-
-    // mark nodes as "bad"
-    if (ipv6) {
-        mark_bad(&list[test1].assoc6);
-        mark_bad(&list[test2].assoc6);
-        mark_bad(&list[test3].assoc6);
-    } else {
-        mark_bad(&list[test1].assoc4);
-        mark_bad(&list[test2].assoc4);
-        mark_bad(&list[test3].assoc4);
-    }
-
-    ip_port->port += 1;
-    used = addto_lists(dht, *ip_port, public_key);
-    ck_assert_msg(used >= 1, "Wrong number of added clients");
-
-    ck_assert_msg(client_in_list(list, length, public_key) >= 0, "Client id is not in the list");
-    ck_assert_msg(client_in_list(list, length, test_id2) >= 0, "Wrong bad client removed");
-    ck_assert_msg(client_in_list(list, length, test_id3) >= 0, "Wrong bad client removed");
-}
-
-static void test_addto_lists_possible_bad(DHT            *dht,
-        Client_data    *list,
-        uint32_t        length,
-        IP_Port        *ip_port,
-        const uint8_t  *comp_client_id)
-{
-    // check "possibly bad" clients replacement
-    int used, test1, test2, test3;
-    uint8_t public_key[CRYPTO_PUBLIC_KEY_SIZE], test_id1[CRYPTO_PUBLIC_KEY_SIZE], test_id2[CRYPTO_PUBLIC_KEY_SIZE],
-            test_id3[CRYPTO_PUBLIC_KEY_SIZE];
-    uint8_t ipv6 = ip_port->ip.family == AF_INET6 ? 1 : 0;
-
-    random_bytes(public_key, sizeof(public_key));
-    mark_all_good(list, length, ipv6);
-
-    test1 = rand() % (length / 3);
-    test2 = rand() % (length / 3) + length / 3;
-    test3 = rand() % (length / 3) + 2 * length / 3;
-    ck_assert_msg(!(test1 == test2 || test1 == test3 || test2 == test3), "Wrong test indices are chosen");
-
-    id_copy((uint8_t *)&test_id1, list[test1].public_key);
-    id_copy((uint8_t *)&test_id2, list[test2].public_key);
-    id_copy((uint8_t *)&test_id3, list[test3].public_key);
-
-    // mark nodes as "possibly bad"
-    if (ipv6) {
-        mark_possible_bad(&list[test1].assoc6);
-        mark_possible_bad(&list[test2].assoc6);
-        mark_possible_bad(&list[test3].assoc6);
-    } else {
-        mark_possible_bad(&list[test1].assoc4);
-        mark_possible_bad(&list[test2].assoc4);
-        mark_possible_bad(&list[test3].assoc4);
-    }
-
-    ip_port->port += 1;
-    used = addto_lists(dht, *ip_port, public_key);
-    ck_assert_msg(used >= 1, "Wrong number of added clients");
-
-    ck_assert_msg(client_in_list(list, length, public_key) >= 0, "Client id is not in the list");
-
-    int inlist_id1 = client_in_list(list, length, test_id1) >= 0;
-    int inlist_id2 = client_in_list(list, length, test_id2) >= 0;
-    int inlist_id3 = client_in_list(list, length, test_id3) >= 0;
-
-    ck_assert_msg(inlist_id1 + inlist_id2 + inlist_id3 == 2, "Wrong client removed");
-
-    if (!inlist_id1) {
-        ck_assert_msg(id_closest(comp_client_id, test_id2, test_id1) == 1,
-                      "Id has been removed but is closer to than another one");
-        ck_assert_msg(id_closest(comp_client_id, test_id3, test_id1) == 1,
-                      "Id has been removed but is closer to than another one");
-    } else if (!inlist_id2) {
-        ck_assert_msg(id_closest(comp_client_id, test_id1, test_id2) == 1,
-                      "Id has been removed but is closer to than another one");
-        ck_assert_msg(id_closest(comp_client_id, test_id3, test_id2) == 1,
-                      "Id has been removed but is closer to than another one");
-    } else if (!inlist_id3) {
-        ck_assert_msg(id_closest(comp_client_id, test_id1, test_id3) == 1,
-                      "Id has been removed but is closer to than another one");
-        ck_assert_msg(id_closest(comp_client_id, test_id2, test_id3) == 1,
-                      "Id has been removed but is closer to than another one");
-    }
-}
-
-static void test_addto_lists_good(DHT            *dht,
-                                  Client_data    *list,
-                                  uint32_t        length,
-                                  IP_Port        *ip_port,
-                                  const uint8_t  *comp_client_id)
-{
-    uint8_t public_key[CRYPTO_PUBLIC_KEY_SIZE];
-    uint8_t ipv6 = ip_port->ip.family == AF_INET6 ? 1 : 0;
-
-    mark_all_good(list, length, ipv6);
-
-    // check "good" client id replacement
-    do {
-        random_bytes(public_key, sizeof(public_key));
-    } while (is_furthest(comp_client_id, list, length, public_key));
-
-    ip_port->port += 1;
-    addto_lists(dht, *ip_port, public_key);
-    ck_assert_msg(client_in_list(list, length, public_key) >= 0, "Good client id is not in the list");
-
-    // check "good" client id skip
-    do {
-        random_bytes(public_key, sizeof(public_key));
-    } while (!is_furthest(comp_client_id, list, length, public_key));
-
-    ip_port->port += 1;
-    addto_lists(dht, *ip_port, public_key);
-    ck_assert_msg(client_in_list(list, length, public_key) == -1, "Good client id is in the list");
-}
-
-#ifndef MAX
-#define MAX(a, b) ((a) > (b) ? (a) : (b))
-#endif
-
-static void test_addto_lists(IP ip)
-{
-    Networking_Core *net = new_networking(NULL, ip, TOX_PORT_DEFAULT);
-    ck_assert_msg(net != 0, "Failed to create Networking_Core");
-
-    DHT *dht = new_DHT(NULL, net, true);
-    ck_assert_msg(dht != 0, "Failed to create DHT");
-
-    IP_Port ip_port = { .ip = ip, .port = TOX_PORT_DEFAULT };
-    uint8_t public_key[CRYPTO_PUBLIC_KEY_SIZE];
-    int i, used;
-
-    // check lists filling
-    for (i = 0; i < MAX(LCLIENT_LIST, MAX_FRIEND_CLIENTS); ++i) {
-        random_bytes(public_key, sizeof(public_key));
-        used = addto_lists(dht, ip_port, public_key);
-        ck_assert_msg(used == dht->num_friends + 1, "Wrong number of added clients with existing ip_port");
-    }
-
-    for (i = 0; i < MAX(LCLIENT_LIST, MAX_FRIEND_CLIENTS); ++i) {
-        ip_port.port += 1;
-        used = addto_lists(dht, ip_port, public_key);
-        ck_assert_msg(used == dht->num_friends + 1, "Wrong number of added clients with existing public_key");
-    }
-
-    for (i = 0; i < MAX(LCLIENT_LIST, MAX_FRIEND_CLIENTS); ++i) {
-        ip_port.port += 1;
-        random_bytes(public_key, sizeof(public_key));
-        used = addto_lists(dht, ip_port, public_key);
-        ck_assert_msg(used >= 1, "Wrong number of added clients");
-    }
-
-    /*check: Current behavior if there are two clients with the same id is
-     * to replace the first ip by the second. */
-    test_addto_lists_update(dht, dht->close_clientlist, LCLIENT_LIST, &ip_port);
-
-    for (i = 0; i < dht->num_friends; ++i) {
-        test_addto_lists_update(dht, dht->friends_list[i].client_list, MAX_FRIEND_CLIENTS, &ip_port);
-    }
-
-    // check "bad" entries
-    test_addto_lists_bad(dht, dht->close_clientlist, LCLIENT_LIST, &ip_port);
-
-    for (i = 0; i < dht->num_friends; ++i) {
-        test_addto_lists_bad(dht, dht->friends_list[i].client_list, MAX_FRIEND_CLIENTS, &ip_port);
-    }
-
-    // check "possibly bad" entries
-    if (enable_broken_tests) {
-        test_addto_lists_possible_bad(dht, dht->close_clientlist, LCLIENT_LIST, &ip_port, dht->self_public_key);
-
-        for (i = 0; i < dht->num_friends; ++i) {
-            test_addto_lists_possible_bad(dht, dht->friends_list[i].client_list, MAX_FRIEND_CLIENTS, &ip_port,
-                                          dht->friends_list[i].public_key);
-        }
-    }
-
-    // check "good" entries
-    test_addto_lists_good(dht, dht->close_clientlist, LCLIENT_LIST, &ip_port, dht->self_public_key);
-
-    for (i = 0; i < dht->num_friends; ++i)
-        test_addto_lists_good(dht, dht->friends_list[i].client_list, MAX_FRIEND_CLIENTS, &ip_port,
-                              dht->friends_list[i].public_key);
-
-    kill_DHT(dht);
-    kill_networking(net);
-}
-
-START_TEST(test_addto_lists_ipv4)
-{
-    IP ip;
-    ip_init(&ip, 0);
-    test_addto_lists(ip);
-}
-END_TEST
-
-START_TEST(test_addto_lists_ipv6)
-{
-    IP ip;
-    ip_init(&ip, 1);
-    test_addto_lists(ip);
-}
-END_TEST
-=======
-
->>>>>>> 802ca41f
+
 
 #define DHT_DEFAULT_PORT (TOX_PORT_DEFAULT + 20)
 
 #define DHT_LIST_LENGTH 128
 
-static void print_pk(uint8_t *public_key)
+void print_pk(uint8_t *public_key)
 {
     uint32_t j;
 
@@ -411,9 +49,8 @@
     printf("\n");
 }
 
-static void test_add_to_list(uint8_t cmp_list[][CRYPTO_PUBLIC_KEY_SIZE + 1],
-                             unsigned int length, const uint8_t *pk,
-                             const uint8_t *cmp_pk)
+void test_add_to_list(uint8_t cmp_list[][CRYPTO_PUBLIC_KEY_SIZE + 1], unsigned int length, const uint8_t *pk,
+                      const uint8_t *cmp_pk)
 {
     uint8_t p_b[CRYPTO_PUBLIC_KEY_SIZE];
     unsigned int i;
@@ -423,10 +60,10 @@
             memcpy(cmp_list[i], pk, CRYPTO_PUBLIC_KEY_SIZE);
             cmp_list[i][CRYPTO_PUBLIC_KEY_SIZE] = 1;
             return;
-        }
-
-        if (memcmp(cmp_list[i], pk, CRYPTO_PUBLIC_KEY_SIZE) == 0) {
-            return;
+        } else {
+            if (memcmp(cmp_list[i], pk, CRYPTO_PUBLIC_KEY_SIZE) == 0) {
+                return;
+            }
         }
     }
 
@@ -442,51 +79,12 @@
 
 #define NUM_DHT 100
 
-static void test_list_main(void)
-{
-<<<<<<< HEAD
-    DHT *dhts[NUM_DHT];
-
-    uint8_t cmp_list1[NUM_DHT][MAX_FRIEND_CLIENTS][CRYPTO_PUBLIC_KEY_SIZE + 1];
-    memset(cmp_list1, 0, sizeof(cmp_list1));
-
-    unsigned int i, j, k, l;
-
-    for (i = 0; i < NUM_DHT; ++i) {
-        IP ip;
-        ip_init(&ip, 1);
-
-        dhts[i] = new_DHT(NULL, new_networking(NULL, ip, DHT_DEFAULT_PORT + i), true);
-        ck_assert_msg(dhts[i] != 0, "Failed to create dht instances %u", i);
-        ck_assert_msg(dhts[i]->net->port != DHT_DEFAULT_PORT + i, "Bound to wrong port");
-    }
-
-    for (j = 0; j < NUM_DHT; ++j) {
-        for (i = 1; i < NUM_DHT; ++i) {
-            test_add_to_list(cmp_list1[j], MAX_FRIEND_CLIENTS, dhts[(i + j) % NUM_DHT]->self_public_key, dhts[j]->self_public_key);
-        }
-    }
-
-    for (j = 0; j < NUM_DHT; ++j) {
-        for (i = 0; i < NUM_DHT; ++i) {
-            if (i == j) {
-                continue;
-            }
-
-            IP_Port ip_port;
-            ip_init(&ip_port.ip, 0);
-            ip_port.ip.ip4.uint32 = rand();
-            ip_port.port = rand() % (UINT16_MAX - 1);
-            ++ip_port.port;
-            addto_lists(dhts[j], ip_port, dhts[i]->self_public_key);
-        }
-    }
-
-=======
+void test_list_main()
+{
     /*
        DHT *dhts[NUM_DHT];
 
-       uint8_t cmp_list1[NUM_DHT][MAX_FRIEND_CLIENTS][crypto_box_PUBLICKEYBYTES + 1];
+       uint8_t cmp_list1[NUM_DHT][MAX_FRIEND_CLIENTS][CRYPTO_PUBLIC_KEY_SIZE + 1];
        memset(cmp_list1, 0, sizeof(cmp_list1));
 
        IP ip;
@@ -523,7 +121,6 @@
            }
        }
     */
->>>>>>> 802ca41f
     /*
         print_pk(dhts[0]->self_public_key);
 
@@ -535,37 +132,19 @@
     *//*
 unsigned int m_count = 0;
 
-<<<<<<< HEAD
-    for (l = 0; l < NUM_DHT; ++l) {
-        for (i = 0; i < MAX_FRIEND_CLIENTS; ++i) {
-            for (j = 1; j < NUM_DHT; ++j) {
-                if (memcmp(cmp_list1[l][i], dhts[(l + j) % NUM_DHT]->self_public_key, CRYPTO_PUBLIC_KEY_SIZE) != 0) {
-                    continue;
-                }
-=======
 for (l = 0; l < NUM_DHT; ++l) {
 for (i = 0; i < MAX_FRIEND_CLIENTS; ++i) {
     for (j = 1; j < NUM_DHT; ++j) {
-        if (memcmp(cmp_list1[l][i], dhts[(l + j) % NUM_DHT]->self_public_key, crypto_box_PUBLICKEYBYTES) != 0)
+        if (memcmp(cmp_list1[l][i], dhts[(l + j) % NUM_DHT]->self_public_key, CRYPTO_PUBLIC_KEY_SIZE) != 0)
             continue;
->>>>>>> 802ca41f
 
         unsigned int count = 0;
 
-<<<<<<< HEAD
-                for (k = 0; k < LCLIENT_LIST; ++k) {
-                    if (memcmp(dhts[l]->self_public_key, dhts[(l + j) % NUM_DHT]->close_clientlist[k].public_key,
-                               CRYPTO_PUBLIC_KEY_SIZE) == 0) {
-                        ++count;
-                    }
-                }
-=======
         for (k = 0; k < LCLIENT_LIST; ++k) {
             if (memcmp(dhts[l]->self_public_key, dhts[(l + j) % NUM_DHT]->close_clientlist[k].public_key,
-                       crypto_box_PUBLICKEYBYTES) == 0)
+                       CRYPTO_PUBLIC_KEY_SIZE) == 0)
                 ++count;
         }
->>>>>>> 802ca41f
 
         if (count != 1) {
             print_pk(dhts[l]->self_public_key);
@@ -592,29 +171,9 @@
 
         count = 0;
 
-<<<<<<< HEAD
-                for (k = 0; k < MAX_SENT_NODES; ++k) {
-                    if (memcmp(dhts[l]->self_public_key, ln[k].public_key, CRYPTO_PUBLIC_KEY_SIZE) == 0) {
-                        ++count;
-                    }
-                }
-
-                ck_assert_msg(count == 1, "Nodes in search don't know ip of friend. %u %u %u", i, j, count);
-#if 0
-
-                for (k = 0; k < MAX_SENT_NODES; ++k) {
-                    printf("----gn %u----\n", k);
-                    print_pk(ln[k].public_key);
-                }
-
-#endif
-                ++m_count;
-            }
-=======
         for (k = 0; k < MAX_SENT_NODES; ++k) {
-            if (memcmp(dhts[l]->self_public_key, ln[k].public_key, crypto_box_PUBLICKEYBYTES) == 0)
+            if (memcmp(dhts[l]->self_public_key, ln[k].public_key, CRYPTO_PUBLIC_KEY_SIZE) == 0)
                 ++count;
->>>>>>> 802ca41f
         }
 
         ck_assert_msg(count == 1, "Nodes in search don't know ip of friend. %u %u %u", i, j, count);*/
@@ -631,20 +190,12 @@
 ck_assert_msg(m_count == (NUM_DHT) * (MAX_FRIEND_CLIENTS), "Bad count. %u != %u", m_count,
 (NUM_DHT) * (MAX_FRIEND_CLIENTS));
 
-<<<<<<< HEAD
-    for (i = 0; i < NUM_DHT; ++i) {
-        Networking_Core *n = dhts[i]->net;
-        kill_DHT(dhts[i]);
-        kill_networking(n);
-    }
-=======
 for (i = 0; i < NUM_DHT; ++i) {
 void *n = dhts[i]->net;
 kill_DHT(dhts[i]);
 kill_networking(n);
 }
 */
->>>>>>> 802ca41f
 }
 
 
@@ -652,14 +203,15 @@
 {
     unsigned int i;
 
-    for (i = 0; i < 10; ++i) {
+    for (i = 0; i < 10; ++i)
         test_list_main();
-    }
 }
 END_TEST
 
-static void ip_callback(void *data, int32_t number, IP_Port ip_port)
-{
+void ip_callback(void *data, int32_t number, IP_Port ip_port)
+{
+
+
 }
 
 
@@ -683,7 +235,7 @@
         IP ip;
         ip_init(&ip, 1);
 
-        dhts[i] = new_DHT(NULL, new_networking(NULL, ip, DHT_DEFAULT_PORT + i), true);
+        dhts[i] = new_DHT(NULL, new_networking(NULL, ip, DHT_DEFAULT_PORT + i), 1);
         ck_assert_msg(dhts[i] != 0, "Failed to create dht instances %u", i);
         ck_assert_msg(dhts[i]->net->port == htons(DHT_DEFAULT_PORT + i), "Bound to wrong port %u != %u", dhts[i]->net->port,
                       DHT_DEFAULT_PORT + i);
@@ -694,15 +246,18 @@
         uint16_t tox2;
     } pairs[NUM_DHT_FRIENDS];
 
+    uint8_t address[TOX_ADDRESS_SIZE];
+
+    unsigned int num_f = 0;
+
     for (i = 0; i < NUM_DHT_FRIENDS; ++i) {
 loop_top:
         pairs[i].tox1 = rand() % NUM_DHT;
         pairs[i].tox2 = (pairs[i].tox1 + (rand() % (NUM_DHT - 1)) + 1) % NUM_DHT;
 
         for (j = 0; j < i; ++j) {
-            if (pairs[j].tox2 == pairs[i].tox2 && pairs[j].tox1 == pairs[i].tox1) {
+            if (pairs[j].tox2 == pairs[i].tox2 && pairs[j].tox1 == pairs[i].tox1)
                 goto loop_top;
-            }
         }
 
         uint16_t lock_count = 0;
@@ -725,9 +280,8 @@
         for (i = 0; i < NUM_DHT_FRIENDS; ++i) {
             IP_Port a;
 
-            if (DHT_getfriendip(dhts[pairs[i].tox2], dhts[pairs[i].tox1]->self_public_key, &a) == 1) {
+            if (DHT_getfriendip(dhts[pairs[i].tox2], dhts[pairs[i].tox1]->self_public_key, &a) == 1)
                 ++counter;
-            }
         }
 
         if (counter == NUM_DHT_FRIENDS) {
@@ -743,45 +297,21 @@
     }
 
     for (i = 0; i < NUM_DHT; ++i) {
-        Networking_Core *n = dhts[i]->net;
+        void *n = dhts[i]->net;
         kill_DHT(dhts[i]);
         kill_networking(n);
     }
 }
 END_TEST
 
-START_TEST(test_dht_create_packet)
-{
-    uint8_t plain[100] = {0};
-    uint8_t pkt[1 + CRYPTO_PUBLIC_KEY_SIZE + CRYPTO_NONCE_SIZE + sizeof(plain) + CRYPTO_MAC_SIZE];
-
-    uint8_t key[CRYPTO_SYMMETRIC_KEY_SIZE];
-    new_symmetric_key(key);
-
-    int length = DHT_create_packet(key, key, NET_PACKET_GET_NODES, plain, sizeof(plain), pkt);
-
-    ck_assert_msg(pkt[0] == NET_PACKET_GET_NODES, "Malformed packet.");
-    ck_assert_msg(memcmp(pkt + 1, key, CRYPTO_SYMMETRIC_KEY_SIZE) == 0, "Malformed packet.");
-    ck_assert_msg(length == 1 + CRYPTO_PUBLIC_KEY_SIZE + CRYPTO_NONCE_SIZE + sizeof(plain) + CRYPTO_MAC_SIZE,
-                  "Invalid size. Should be %d got %d", sizeof(pkt), length);
-
-    printf("Create Packet Successful!\n");
-}
-END_TEST
-
-static Suite *dht_suite(void)
+Suite *dht_suite(void)
 {
     Suite *s = suite_create("DHT");
-    DEFTESTCASE(dht_create_packet);
-
+
+    //DEFTESTCASE(addto_lists_ipv4);
+    //DEFTESTCASE(addto_lists_ipv6);
     DEFTESTCASE_SLOW(list, 20);
     DEFTESTCASE_SLOW(DHT_test, 50);
-
-    if (enable_broken_tests) {
-        DEFTESTCASE(addto_lists_ipv4);
-        DEFTESTCASE(addto_lists_ipv6);
-    }
-
     return s;
 }
 
