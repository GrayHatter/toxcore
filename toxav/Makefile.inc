--- conflicted
+++ resolved
@@ -5,21 +5,9 @@
                     libtoxav_la_includedir = $(includedir)/tox
 
 libtoxav_la_SOURCES = ../toxav/rtp.h \
-<<<<<<< HEAD
-                      ../toxav/rtp.c \
-                      ../toxav/msi.h \
-                      ../toxav/msi.c \
-                      ../toxav/codec.h \
-                      ../toxav/codec.c \
-                      ../toxav/toxav.h \
-                      ../toxav/toxav.c
-
-=======
                     ../toxav/rtp.c \
                     ../toxav/msi.h \
                     ../toxav/msi.c \
-                    ../toxav/group.h \
-                    ../toxav/group.c \
                     ../toxav/audio.h \
                     ../toxav/audio.c \
                     ../toxav/video.h \
@@ -29,7 +17,6 @@
                     ../toxav/toxav.h \
                     ../toxav/toxav.c \
                     ../toxav/toxav_old.c
->>>>>>> 6a494e2c
 
 libtoxav_la_CFLAGS = -I../toxcore \
                     -I../toxav \
